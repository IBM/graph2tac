--- conflicted
+++ resolved
@@ -497,7 +497,6 @@
 
     def step_state(self, data_point_idx: int) -> LoaderProofstate:
         proof_step = self.get_proof_step(data_point_idx, skip_text=False)
-<<<<<<< HEAD
 
         loader_graph = proof_step.graph
 
@@ -523,11 +522,7 @@
         # def_name = self.__def_index_table.idx_to_name[def_idx]
         def_global_context = self.__def_index_table.idx_to_global_context[def_idx]
         return np.array(list(def_global_context), dtype=np.uint32)
-=======
-        metadata = (proof_step.def_name, proof_step.step_in_proof,
-                    proof_step.action_text.replace(b'@', b'')==proof_step.action_interm_text.replace(b'@', b''))
-        return LoaderProofstate( (proof_step.graph, proof_step.root, proof_step.context, metadata) )
->>>>>>> 98bd6865
+
 
     def step_state_text(self, data_point_idx: int):
         return self.get_proof_step(data_point_idx).state_text
