--- conflicted
+++ resolved
@@ -439,11 +439,7 @@
             online_graph = LoaderGraph( (train_node_labels, edges, edge_labels, edges_offset) )
 
             # FIDEL: is this information present? For now, just fill it in with dummy data
-<<<<<<< HEAD
-            dummy_proofstate_info = ('dummy_proofstate_name', -1)
-=======
             dummy_proofstate_info = ('dummy_proofstate_name', -1, True)
->>>>>>> afe158fa
 
             logger.verbose(f"online_state: {online_graph}")
 
