import argparse
from contextlib import contextmanager
from dataclasses import dataclass
import sys
import socket
from pathlib import Path
from typing import BinaryIO, Optional
import numpy as np
from numpy.typing import NDArray, ArrayLike
import tqdm
import os
import uuid
import time
import psutil
import logging
import contextlib
import yaml
os.environ['TF_CPP_MIN_LOG_LEVEL'] = '3'

#np.set_printoptions(linewidth=np.inf, threshold=sys.maxsize)

from pytact.data_reader import (capnp_message_generator, capnp_message_generator_from_file,
                                TacticPredictionGraph, TacticPredictionsGraph,
                                GlobalContextMessage, CheckAlignmentMessage, CheckAlignmentResponse,
                                ProofState, OnlineDefinitionsReader)
from graph2tac.common import logger
from graph2tac.loader.data_classes import GraphConstants, LoaderProofstate, ProofstateContext, ProofstateMetadata
from graph2tac.loader.data_server import AbstractDataServer
from graph2tac.predict import Predict

def apply_temperature(confidences: ArrayLike, temperature: float) -> NDArray[np.float64]:
    """
    Apply the temperature,
    assuming the truncated tail of the probability distribution
    is clustered in one unseen element
    """
    confidences = np.array(confidences, np.float64)
    res = confidences**(1/temperature)
    res /= res.sum() + (1-confidences.sum())**(1/temperature)
    return res

class ResponseHistory:
    """Records response history for testing."""
    data: dict
    """JSON compatible dictionary which stores all the history."""
    def __init__(self, recording_on: bool):
        """
        :param recording_on: Record results if True, otherwise do nothing.
        """
        self._recording_on = recording_on
        self.data = {"responses": []}

    @staticmethod
    def pred_arg_repr(a):
        if d := a.definition:
            str = f"{repr(a)}-{d.name}"
        else:
            str = repr(a)
        return str

    @staticmethod
    def convert_msg_to_dict(msg: CheckAlignmentResponse | TacticPredictionsGraph) -> dict:
        if isinstance(msg, TacticPredictionsGraph):
            return {
                "_type": type(msg).__name__,
                "contents": {
                    "predictions": [
                        {"ident": p.ident, "arguments": [ResponseHistory.pred_arg_repr(a) for a in p.arguments], "confidence": p.confidence}
                        for p in msg.predictions
                    ]
                },
            }
        elif isinstance(msg, CheckAlignmentResponse):
            return {
                "_type": type(msg).__name__,
                "contents": {
                    "unknown_definitions": [f"{repr(d.node)}-{d.name}" for d in msg.unknown_definitions],
                    "unknown_tactics": [t for t in msg.unknown_tactics]
                },
            }
        else:
            raise NotImplementedError(f"f{type(msg)} messages not yet supported")
    
    def record_response(self, msg: CheckAlignmentResponse | TacticPredictionsGraph):
        if self._recording_on:
            self.data["responses"].append(self.convert_msg_to_dict(msg))

@dataclass
class LoggingCounters:
    """
    The counters recorded in the logs and debug output.
    """
    process_uuid: uuid.UUID
    """
    UUID for the process.
    
    Used to distinguish logs when multiple processes get logged to the same file.
    """
    session_idx: int = -1
    """Index for the current session"""
    thm_idx: int = -1
    """Index of the current theorem (based on number of `initialization` messages seen)"""    
    thm_annotation: str = ""
    """A theorem identifier (including file and linenumber if Coq is using coqc)"""
    msg_idx: int = -1
    """Number of 'prediction' messages recieved since last 'intitialize' message"""
    t_predict: float = 0.0
    """Total time (in seconds) spent on predict since last 'initialize'"""
    n_predict: int = 0
    """Number of 'prediction' messages recieved since last 'intialize'"""
    max_t_predict: float = 0.0
    """Max time (in seconds) spent on single predict since last 'initialize'"""
    argmax_t_predict: int = -1
    """Index of last maximum time single predict since last 'initialize'"""
    t_coq: float = 0.0
    """Total time (in seconds) spent waiting on Coq since last 'initialize'"""
    n_coq: int = 0
    """Number of 'prediction' requests made by Coq"""
    build_network_time: float = 0.0
    """Time (in seconds) to build network when processing most recent 'intitialize' message"""
    update_def_time: float = 0.0
    """Time (in seconds) to update the definitions processing most recent 'intitialize' message"""
    n_def_clusters_updated: int = 0
    """Number of definition clusters updated when processing most recent 'initialize' message"""
    proc = psutil.Process()
    """This process, used to get memory and cpu statistics."""
    total_mem: float = 0.0
    """Total memory (in bytes) at time of most recent 'initialize' message"""
    physical_mem: float = 0.0
    """Total physical memory (in bytes) at time of most recent 'initialize' message"""
    total_mem_diff: float = 0.0
    """Difference in memory (in bytes) since last 'initialize' message"""
    physical_mem_diff: float = 0.0
    """Difference in physical memory (in bytes) since last 'initialize' message"""
    cpu_pct = 0.0
    """
    CPU utilization since the last 'initialize' message.

    Can be > 100% if using multiple cores (same as in htop).
    May incorrectly be 0.0 if there isn't enough time between 'initialize' calls.
    """

    def update_process_stats(self):
        """
        Update the CPU and memory statistics recording the difference 
        """
        self.cpu_pct = self.proc.cpu_percent()
        new_mem = self.proc.memory_info()
        self.total_mem_diff = new_mem.vms - self.total_mem
        self.physical_mem_diff = new_mem.rss - self.physical_mem
        self.total_mem = new_mem.vms
        self.physical_mem = new_mem.rss

    def summary_log_message(self) -> str:
        summary_data = {
            "UUID" : f"{self.process_uuid}",
            "Session" : f"{self.session_idx}",
            "Theorem" : f"{self.thm_idx}",
            "Annotation" : f"{self.thm_annotation}",
            "Initialize|Network build time (s)" : f"{self.build_network_time:.6f}",
            "Initialize|Def clusters to update" : f"{self.n_def_clusters_updated}",
            "Initialize|Def update time (s)" : f"{self.update_def_time:.6f}",
            "Predict|Messages cnt" : f"{self.msg_idx}",
            "Predict|Avg predict time (s/msg)" : 
                f"{self.t_predict/self.n_predict:.6f}" if self.n_predict else "NA",
            "Predict|Max predict time (s/msg)" : f"{self.max_t_predict:.6f}",
            "Predict|Max time predict msg ix" : f"{self.argmax_t_predict}",
            "Predict|Avg Coq wait time (s/msg)":
                f"{self.t_coq/self.n_coq:.6f}" if self.n_coq else "NA",
            "Memory|Total memory (MB)": f"{self.total_mem/10**6:.3f}",
            "Memory|Physical memory (MB)": f"{self.physical_mem/10**6:.3f}",
            "Memory|Total mem diff (MB)": f"{self.total_mem_diff/10**6:.3f}",
            "Memory|Physical mem diff (MB)": f"{self.physical_mem_diff/10**6:.3f}",
            "Avg CPU (%)": f"{self.cpu_pct}"
        }
        return (
            f"Thm Summary:\n" +
            "\n".join(f"[g2t-sum] {k}\t{v}" for k, v in summary_data.items())
        )

class DynamicDataServer(AbstractDataServer):
    def __init__(self, graph_constants: GraphConstants):
        super().__init__(graph_constants.data_config)

        self._tactic_i_to_numargs = list(graph_constants.tactic_index_to_numargs)
        self._tactic_i_to_hash = list(graph_constants.tactic_index_to_hash)
        self._tactic_to_i = {
            h : i
            for i,h in enumerate(self._tactic_i_to_hash)
        }

        self._node_i_to_name = graph_constants.label_to_names
        self._node_i_to_ident = graph_constants.label_to_ident
        self._node_i_in_spine = graph_constants.label_in_spine
        self._train_num_nodes = len(self._node_i_to_name)
        self._last_num_nodes = None
        self._context_stack = []

        # extra data
        
        self._def_ident_to_i = {
            name : i
            for i,name in enumerate(self._node_i_to_ident)
            if i >= self._base_node_label_num
        }

        self._def_node_to_i = dict()
        self._globarg_i_to_node = []
        self.global_defs = []

    def align_definitions(self, definitions):

        self._context_stack.append((
            self.global_defs,
            self._globarg_i_to_node,
            self._def_node_to_i,
            self._last_num_nodes
        ))
        self._last_num_nodes = len(self._node_i_to_name)

        self._globarg_i_to_node = list(self._globarg_i_to_node)
        global_defs = list(self.global_defs)
        self._def_node_to_i = dict(self._def_node_to_i)

        for d in definitions:
            i = self._def_ident_to_i.get(d.node.identity, None)
            if i is None:
                i = self._register_definition(d)
            else:
                self._def_node_to_i[d.node] = i
            self._globarg_i_to_node.append(d.node)
            #self._globarg_i_to_node[i] = d.node
            global_defs.append(i)

        global_defs = np.array(global_defs, dtype = np.int32)
        self.global_defs = global_defs

    def is_untrained_definition(self, node):
        return self._def_node_to_i[node] >= self._train_num_nodes

    def pop(self):
        del self._node_i_to_name[self._last_num_nodes:]
        del self._node_i_to_ident[self._last_num_nodes:]
        del self._node_i_in_spine[self._last_num_nodes:]

        (
            self.global_defs,
            self._globarg_i_to_node,
            self._def_node_to_i,
            self._last_num_nodes
        ) = self._context_stack.pop()

    def proofstate(self, root, local_context):
        graph, node_to_i = self._downward_closure([root])
        root_i = 0
        local_context_i = [node_to_i[n] for n in local_context]
        # dynamic_global_context = np.arange(len(self.global_defs), dtype=np.uint32)

        context = ProofstateContext(
            local_context=np.array(local_context_i, dtype = np.uint32),
            global_context=np.array(self.global_defs, dtype = np.uint32),
        )
        dummy_proofstate_info = ProofstateMetadata(b'dummy_proofstate_name', -1, True)

        return LoaderProofstate(
            graph=graph,
            root=root_i,
            context=context,
            metadata=dummy_proofstate_info
        )

class PredictServer:
    def __init__(self,
                 model: Predict,
                 config: argparse.Namespace,
                 log_cnts: LoggingCounters,
                 response_history: ResponseHistory,
    ):
        self.data_server = DynamicDataServer(model.graph_constants)
        self.model = model
        self.config = config
        self.log_cnts = log_cnts
        self.current_allowed_tactics = None
        self.response_history = response_history
        self.allowed_tactics_stack = []

    def _enter_coq_context(self, definitions: OnlineDefinitionsReader, tactics):
        
        # tactics

        self.allowed_tactics_stack.append(self.current_allowed_tactics)
        self.current_allowed_tactics = []
        for t in tactics:
            i = self.data_server._tactic_to_i.get(t.ident, None)
            if i is not None:
                self.current_allowed_tactics.append(i)

        # definitions

        self.data_server.align_definitions(definitions.definitions(full = False))
        #print(self.data_server._def_node_to_i)
        #print([d.node for d in definitions.definitions()])
        for d in definitions.definitions():
            if d.node not in self.data_server._def_node_to_i:
                raise Exception("A missing definition node")

        if len(self.data_server.global_defs) > 0:
            static_global_context = np.arange(max(self.data_server.global_defs)+1, dtype=np.uint32)
        else:
            static_global_context = np.arange(1, dtype=np.uint32)
        logger.info(f"initializing network with {len(static_global_context)} defs in global context")
        t0 = time.time()

        self.model.initialize(static_global_context)
        t1 = time.time()
        self.log_cnts.build_network_time = t1-t0
        logger.info(f"Building network model completed in {self.log_cnts.build_network_time:.6f} seconds")

        # definition recalculation
        if self.config.update == "all":
<<<<<<< HEAD
            def_clusters_for_update = list(definitions.clustered_definitions())
            print("updating", len(def_clusters_for_update), "all definitions")
=======
            def_clusters_for_update = list(definitions.clustered_definitions(full = False))
            #print("updating", len(def_clusters_for_update), "all definitions")
>>>>>>> d32634b4
            prev_defined_nodes = self.data_server._base_node_label_num
            logger.info(f"Prepared for update all {len(def_clusters_for_update)} definition clusters")
        elif self.config.update == "new":
            def_clusters_for_update = [
                cluster for cluster in definitions.clustered_definitions(full = False)
                if self.data_server.is_untrained_definition(cluster[0].node)
            ]
            prev_defined_nodes = self.data_server._last_num_nodes
            logger.info(f"Prepared for update {len(def_clusters_for_update)} definition clusters containing unaligned definitions")
        else:
            assert self.config.update is None
            def_clusters_for_update = []
            prev_defined_nodes = None
            logger.info(f"No update of the definition clusters requested")
        # definitions.clustered_definitions is in reverse order of dependencies, so we reverse our list
        def_clusters_for_update.reverse()

        t0 = time.time()
        if def_clusters_for_update:
            logger.info(f"Updating definition clusters...")
            if self.config.progress_bar:
                def_clusters_for_update = tqdm.tqdm(def_clusters_for_update)

            defined_nodes = set()
            for cluster in def_clusters_for_update:
                cluster_state = self.data_server.cluster_to_graph(cluster)
                new_defined_nodes = cluster_state.graph.nodes[:cluster_state.num_definitions]
                used_nodes = cluster_state.graph.nodes[cluster_state.num_definitions:]
                # for n in used_nodes:
                #     assert n < prev_defined_nodes or n in defined_nodes, (
                #         f"Definition clusters out of order. "
                #         f"Attempting to compute definition embedding for node labels {new_defined_nodes} "
                #         f"({cluster_state.definition_names}) without first computing "
                #         f"the definition embedding for node label {n} used in that definition."
                #     )   
                # for n in new_defined_nodes:
                #     assert n >= prev_defined_nodes and n not in defined_nodes, (
                #         f"Something is wrong with the definition clusters. "
                #         f"Attempting to compute definition embedding for node labels {new_defined_nodes} "
                #         f"({cluster_state.definition_names}) "
                #         f"for which node label {n} has already been computed."
                #     )
                #     defined_nodes.add(n)

                # print("Names:")
                # for n,x in zip(new_defined_nodes, cluster):
                #     print(f"{n} = {x.name}, {x.node.identity}")

                # print("Before:")
                # for n in new_defined_nodes:
                #     print(f"{n}: {self.model.prediction_task.graph_embedding.get_node_embeddings()[n][:10]}")
                # print("Update:", new_defined_nodes)
                self.model.compute_new_definitions([cluster_state])
                # print("After:")
                # for n in new_defined_nodes:
                #     print(f"{n}: {self.model.prediction_task.graph_embedding.get_node_embeddings()[n]}")

            logger.info(f"Definition clusters updated.")
        else:
            logger.info(f"No cluster to update.")

        t1 = time.time()
        self.log_cnts.n_def_clusters_updated = len(def_clusters_for_update)
        self.log_cnts.update_def_time = t1 - t0

    def _exit_coq_context(self):

        self.current_allowed_tactics = self.allowed_tactics_stack.pop()
        self.data_server.pop()

    @contextmanager
    def coq_context(self, msg: GlobalContextMessage):
        # print(">>>>> ENTER")
        self._enter_coq_context(msg.definitions, msg.tactics)
        yield
        # print("<<<<< EXIT")
        self._exit_coq_context()

    def _decode_action(self, action: NDArray[np.int_], confidence: np.float_, proof_state: ProofState) -> TacticPredictionGraph:
        tactic = action[0,0]
        arguments = []
        for arg_type, arg_index in action[1:]:
            if arg_type == 0: # local argument
                # print("Local", arg_index)
                arguments.append(proof_state.context[arg_index])
            else:
                arguments.append(self.data_server._globarg_i_to_node[arg_index])
                # print("Global", arg_index, self.data_server._def_node_to_i[arguments[-1]])

        # print("  tactic:", self.data_server._tactic_i_to_hash[tactic])
        # print("  arguments:", arguments)
        # print("  confidence:", confidence)
        return TacticPredictionGraph(
            int(self.data_server._tactic_i_to_hash[tactic]),
            arguments,
            float(confidence),
        )

    def predict(self, proof_state: ProofState) -> TacticPredictionsGraph:
        if self.current_allowed_tactics is None:
            raise Exception("Cannot predict outside 'with predict_server.coq_context()'")

        # embs = self.model.prediction_task.graph_embedding.get_node_embeddings()
        # print("Nodes used on input:")
        proof_state_graph = self.data_server.proofstate(proof_state.root, proof_state.context)
        # for n in sorted(set(proof_state.graph.nodes)):
        #     print(f"{n}: {embs[n]}")
        # print("Nodes in global context:")
        # for n in proof_state.context.global_context:
        #     print(f"{n}: {embs[n]}")
        actions, confidences = self.model.ranked_predictions(
            state=proof_state_graph,
            tactic_expand_bound=self.config.tactic_expand_bound,
            total_expand_bound=self.config.total_expand_bound,
            allowed_model_tactics=self.current_allowed_tactics,
            available_global=None
        )
        confidences = apply_temperature(confidences, self.config.temperature)
        # use only top-k
        actions = actions[:self.config.search_expand_bound]
        confidences = confidences[:self.config.search_expand_bound]
        # print("Confidences:", confidences, flush = True)
        return TacticPredictionsGraph([
            self._decode_action(action, confidence, proof_state)
            for action, confidence in zip(actions, confidences)
        ])

    def check_alignment(self, msg: GlobalContextMessage) -> CheckAlignmentResponse:
        unaligned_tactics = [
            tactic.ident for tactic in msg.tactics
            if tactic.ident not in self.data_server._tactic_to_i
        ]
        unaligned_definitions = [
            d for d in msg.definitions.definitions()
            if d.node.identity not in self.data_server._def_ident_to_i
        ]

        return CheckAlignmentResponse(
            unknown_tactics = unaligned_tactics,
            unknown_definitions = unaligned_definitions,
        )

def prediction_loop(predict_server: PredictServer, context: GlobalContextMessage):

    prediction_requests = context.prediction_requests
    if predict_server.config.with_meter:
        message_iterator = tqdm.tqdm(prediction_requests)
    else:
        message_iterator = prediction_requests
    log_cnts = predict_server.log_cnts
    log_cnts.session_idx += 1
    log_cnts.thm_idx = -1

    with predict_server.coq_context(context):

        for msg in message_iterator:

            if isinstance(msg, ProofState):
                log_cnts.n_coq += 1
                log_cnts.msg_idx += 1

                t0 = time.time()

                # important line -- getting prediction
                response = predict_server.predict(msg)

                t1 = time.time()
                if t1-t0 > log_cnts.max_t_predict:
                    log_cnts.max_t_predict = t1-t0
                    log_cnts.argmax_t_predict = log_cnts.msg_idx

                log_cnts.t_predict += (t1 - t0)
                log_cnts.n_predict += 1

                # important line -- sending prediction
                predict_server.response_history.record_response(response)
                prediction_requests.send(response)

            elif isinstance(msg, CheckAlignmentMessage):
                logger.info("checkAlignment request")
                response = predict_server.check_alignment(context)
                logger.info("sending checkAlignment response to coq")
                predict_server.response_history.record_response(response)
                prediction_requests.send(response)

            elif isinstance(msg, GlobalContextMessage):
                prediction_loop(predict_server, msg)

            else:
                raise Exception("Capnp protocol error")

def start_prediction_loop(predict_server: PredictServer, capnp_socket: socket.socket, record_file: Optional[BinaryIO]):
    prediction_loop(predict_server, capnp_message_generator(capnp_socket, record_file))

def start_prediction_loop_with_replay(predict_server: PredictServer, replay_file: Path, record_file: Optional[BinaryIO]):
    with open(replay_file, "rb") as f:
        prediction_loop(predict_server, capnp_message_generator_from_file(f, record=record_file))

def parse_args() -> argparse.Namespace:
    parser = argparse.ArgumentParser(
        description='graph2tac Predict python tensorflow server')

    comm_group = parser.add_mutually_exclusive_group()
    comm_group.add_argument('--stdin',
                            action='store_true', default=False,
                            help='communicate via stdin/stdout (default)'
    )
    comm_group.add_argument('--tcp',
                            action='store_true', default=False,
                            help='start python server on tcp/ip socket'
    )
    comm_group.add_argument('--replay',
                            type = Path, dest='replay_file',
                            help='replay previously recorded record file'
    )

    parser.add_argument('--port', type=int,
                        default=33333,
                        help='run python server on this port')
    parser.add_argument('--host', type=str,
                        default='',
                        help='run python server on this local ip')
    parser.add_argument('--model', type=str, required=True,
                        help='checkpoint directory of the model')

    parser.add_argument('--arch', type=str,
                        default='tfgnn',
                        choices=['tfgnn', 'hmodel'],
                        help='the model architecture tfgnn or hmodel (current default is tfgnn)')

    parser.add_argument('--log_level', type=str,
                        default='info',
                        help='debug | verbose | info | summary | warning | error | critical')

    parser.add_argument('--tf_log_level', type=str,
                        default='info',
                        help='debug | verbose | info | summary | warning | error | critical')

    parser.add_argument('--record',
                        type = str,
                        default = None,
                        help='Record all exchanged messages to the specified file, so that they can later be ' +
                        'replayed through "pytact-fake-coq" or --replay')

    parser.add_argument('--with_meter',
                        default=False,
                        action='store_true',
                        help="Display throughput of predict calls per second")

    parser.add_argument('--total_expand_bound',
                        type=int,
                        default=2048,
                        help="total_expand_bound for ranked argument search")

    parser.add_argument('--tactic_expand_bound',
                        type=int,
                        default=8,
                        help="tactic_expand_bound for ranked argument search")

    parser.add_argument('--search_expand_bound',
                        type=int,
                        default=8,
                        help="maximal number of predictions to be sent to search algorithm in coq evaluation client ")

    update_group = parser.add_mutually_exclusive_group()
    update_group.add_argument('--update_no_definitions', '--update-no-definitions',
        action='store_const', dest='update', const=None, default=None,
        help='for new definitions (not learned during training) use default embeddings (default)'
    )
    update_group.add_argument('--update_new_definitions', '--update-new-definitions',
        action='store_const', dest='update', const='new',
        help='for new definitions (not learned during training) use embeddings calculated from the model'
    )
    update_group.add_argument('--update_all_definitions', '--update-all-definitions',
        action='store_const', dest='update', const='all',
        help='overwrite all definition embeddings with new embeddings calculated from the model'
    )

    parser.add_argument('--progress_bar',
                        default=False,
                        action='store_true',
                        help="show the progress bar of update definition clusters")

    parser.add_argument('--tf_eager',
                        default=False,
                        action='store_true',
                        help="with tf_eager=True activated network may initialize faster but run slower, use carefully if you need")

    parser.add_argument('--temperature',
                        type=float,
                        default=1.0,
                        help="temperature to apply to the probability distributions returned by the model")

    parser.add_argument('--debug-predict',
                        type=Path,
                        default=None,
                        help="set this flag to run Predict in debug mode")

    parser.add_argument('--checkpoint-number',
                        type=int,
                        default=None,
                        help="choose the checkpoint number to use (defaults to latest available checkpoint)")

    parser.add_argument('--exclude-tactics',
                        type=Path,
                        default=None,
                        help="a list of tactic names to exclude from predictions")

    return parser.parse_args()

def load_model(config: argparse.Namespace, log_levels: dict) -> Predict:

    tf_env_log_levels={'debug':'0',
                   'verbose':'0',
                   'info':'0',
                   'summary':'1',
                   'warning':'1',
                   'error':'2',
                   'critical':'3'}

    # TF sometimes uses the warnings module.
    # Here we redirect them to the "py.warnings" logger.
    logging.captureWarnings(True)
    logging.getLogger("py.warnings").setLevel(int(log_levels[config.tf_log_level]))
    # Turn off (or on) TF logging BEFORE importing tensorflow
    os.environ['TF_CPP_MIN_LOG_LEVEL'] = tf_env_log_levels[config.tf_log_level]
    if config.arch == 'tfgnn':
        logger.info("importing tensorflow...")
        import tensorflow as tf
        tf.get_logger().setLevel(int(log_levels[config.tf_log_level]))
        tf.config.run_functions_eagerly(config.tf_eager)

        if config.exclude_tactics is not None:
            with Path(config.exclude_tactics).open('r') as yaml_file:
                exclude_tactics = yaml.load(yaml_file, Loader=yaml.SafeLoader)
            logger.info(f'excluding tactics {exclude_tactics}')
        else:
            exclude_tactics = None

        logger.info("importing TFGNNPredict class...")
        from graph2tac.tfgnn.predict import TFGNNPredict
        model = TFGNNPredict(log_dir=Path(config.model).expanduser().absolute(),
                               debug_dir=config.debug_predict,
                               checkpoint_number=config.checkpoint_number,
                               exclude_tactics=exclude_tactics)
    elif config.arch == 'hmodel':
        logger.info("importing HPredict class..")
        from graph2tac.loader.hmodel import HPredict
        model = HPredict(checkpoint_dir=Path(config.model).expanduser().absolute(), debug_dir=config.debug_predict)
    else:
        raise Exception(f'the provided model architecture {config.arch} is not supported')

    logger.info(f"initializing predict network from {Path(config.model).expanduser().absolute()}")
    return model

def main() -> ResponseHistory:

    config = parse_args()

    if config.record is not None:
        logger.warning(f"WARNING!!!! the file {config.record} was provided to record messages for debugging purposes. The capnp bin messages will be recorded to {config.record}. Please do not provide --record if you do not want to record messages for later debugging and inspection purposes!")
    
    log_levels = {
        'debug':'10',
        'verbose':'15',
        'info':'20',
        'summary':'25',
        'warning':'30',
        'error':'40',
        'critical':'50',
    }

    os.environ['G2T_LOG_LEVEL'] = log_levels[config.log_level]
    logger.setLevel(int(log_levels[config.log_level]))

    # This process uuid is used in logging as an identifier for this process.
    # There is a small probability of a collision with another process, but it is unlikely.
    process_uuid = uuid.uuid1()
    logger.info(f"UUID: {process_uuid}")

    log_cnts = LoggingCounters(process_uuid=process_uuid)
    model = load_model(config, log_levels)
    response_history = ResponseHistory(recording_on=(config.replay_file is not None))  # only record response history if replay is on
    predict_server = PredictServer(model, config, log_cnts, response_history)

    if config.record is not None:
        record_context = open(config.record, 'wb')
    else:
        record_context = contextlib.nullcontext()

    with record_context as record_file:
        if config.replay_file is not None:
            start_prediction_loop_with_replay(predict_server, config.replay_file, record_file)
        elif config.tcp:
            logger.info(f"starting tcp/ip server on port {config.port}")
            addr = (config.host, config.port)
            if socket.has_dualstack_ipv6():
                try:
                    server_sock = socket.create_server(
                        addr,
                        family=socket.AF_INET6, dualstack_ipv6=True
                    )
                except OSError:
                    server_sock = socket.create_server(addr)
            else:
                server_sock = socket.create_server(addr)
            try:
                server_sock.listen(1)
                logger.info(f"tcp/ip server is listening on {config.port}")
                while True:
                    capnp_socket, remote_addr = server_sock.accept()
                    logger.info(f"coq client connected {remote_addr}")

                    start_prediction_loop(predict_server, capnp_socket, record_file)
                    logger.info(f"coq client disconnected {remote_addr}")
            finally:
                logger.info(f'closing the server on port {config.port}')
                server_sock.close()
        else:
            logger.info("starting stdin server")
            capnp_socket = socket.socket(fileno=sys.stdin.fileno())
            start_prediction_loop(predict_server, capnp_socket, record_file)
    
    return response_history  # return for testing purposes

if __name__ == '__main__':
    main()<|MERGE_RESOLUTION|>--- conflicted
+++ resolved
@@ -318,13 +318,8 @@
 
         # definition recalculation
         if self.config.update == "all":
-<<<<<<< HEAD
-            def_clusters_for_update = list(definitions.clustered_definitions())
-            print("updating", len(def_clusters_for_update), "all definitions")
-=======
             def_clusters_for_update = list(definitions.clustered_definitions(full = False))
             #print("updating", len(def_clusters_for_update), "all definitions")
->>>>>>> d32634b4
             prev_defined_nodes = self.data_server._base_node_label_num
             logger.info(f"Prepared for update all {len(def_clusters_for_update)} definition clusters")
         elif self.config.update == "new":
