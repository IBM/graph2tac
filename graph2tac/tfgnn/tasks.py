--- conflicted
+++ resolved
@@ -936,12 +936,8 @@
         hidden_graph = self._gnn(masked_embedded_graph, training=training)
 
         num_definitions = scalar_definition_graph.context['num_definitions']
-<<<<<<< HEAD
         definition_name_vectors = scalar_definition_graph.context['definition_name_vectors']
-        definition_body_embeddings = self._definition_head((hidden_graph, num_definitions, definition_name_vectors), training=training)
-=======
-        definition_body_embeddings = self.definition_head((hidden_graph, num_definitions), training=training)
->>>>>>> 2841ecbd
+        definition_body_embeddings = self.definition_head((hidden_graph, num_definitions, definition_name_vectors), training=training)
         return definition_body_embeddings
 
 
