from typing import Tuple, Dict, Optional, Any, Callable

import argparse
import yaml
import tensorflow as tf
import tensorflow_gnn as tfgnn
from pathlib import Path

from graph2tac.loader.data_server import DataServer, GraphConstants, graph_as
from graph2tac.tfgnn.graph_schema import proofstate_graph_spec, definition_graph_spec
from graph2tac.common import logger


BIDIRECTIONAL = 'bidirectional'
UNDIRECTED = 'undirected'


class Dataset:
    """
    Base class for TF-GNN datasets, subclasses should define:
        - _proofstates()
        - _definitions()
        - _graph_constants
        - _total_proofstates
    """
    SHUFFLE_BUFFER_SIZE = int(1e4)
    STATISTICS_BATCH_SIZE = int(1e4)

    _proofstates: Callable[[], tf.data.Dataset]
    _definitions: Callable[[], tf.data.Dataset]
    _graph_constants: GraphConstants
    _total_proofstates: int

    def __init__(self,
                 symmetrization: Optional[str] = None,
                 add_self_edges: bool = False,
                 max_subgraph_size: int = 1024):
        """
        @param symmetrization: use BIDIRECTIONAL, UNDIRECTED or None
        @param add_self_edges: whether to add a self-loop to each node
        @param max_subgraph_size: the maximum size of the returned sub-graphs
        """
        if symmetrization is not None and symmetrization != BIDIRECTIONAL and symmetrization != UNDIRECTED:
            raise ValueError(f'{symmetrization} is not a valid graph symmetrization scheme (use {BIDIRECTIONAL}, {UNDIRECTED} or None)')
        self.symmetrization = symmetrization
        self.add_self_edges = add_self_edges
        self.max_subgraph_size = max_subgraph_size
        self.options = tf.data.Options()
        self._stats = {}

    def get_config(self) -> dict:
        return {
            'symmetrization': self.symmetrization,
            'add_self_edges': self.add_self_edges,
            'max_subgraph_size': self.max_subgraph_size
        }

    def proofstates(self,
                    split: Tuple[int,int] = (9,1),
                    split_random_seed: int = 0,
                    shuffle: bool = True) -> Tuple[tf.data.Dataset, tf.data.Dataset]:
        """
        Returns a pair of proof-state datasets for train and validation.

        @param split: a pair of (not necessarily normalized) probabilities for the train and validation splits
        @param split_random_seed: the seed to use for the train/validation split
        @param shuffle: whether to shuffle the resulting datasets
        @return: a dataset of (GraphTensor, label) pairs
        """
        # get proof-states and apply the symmetrization and self-edge transformations
        proofstate_dataset = self._proofstates().apply(self._preprocess)

        # create dataset of split labels
        split_logits = tf.math.log(tf.constant(split, dtype=tf.float32) / sum(split))
        labels = tf.random.stateless_categorical(logits=tf.expand_dims(split_logits, axis=0),
                                                 num_samples=self._total_proofstates,
                                                 seed=[0, split_random_seed])[0]
        label_dataset = tf.data.Dataset.from_tensor_slices(labels)

        # create a dataset of pairs (GraphTensor, label)
        pair_dataset = tf.data.Dataset.zip(datasets=(proofstate_dataset, label_dataset))

        # apply options
        pair_dataset = pair_dataset.with_options(self.options)

        # get train dataset (shuffling if necessary)
        train = pair_dataset.filter(lambda _, label: label == 0).map(lambda proofstate_graph, _: proofstate_graph)
        if shuffle:
            train = train.shuffle(buffer_size=self.SHUFFLE_BUFFER_SIZE)

        # get validation dataset
        valid = pair_dataset.filter(lambda _, label: label == 1).map(lambda proofstate_graph, _: proofstate_graph)

        return train.cache(), valid.cache()

    def total_proofstates(self):
        return self._total_proofstates

    def definitions(self, shuffle: bool = False) -> tf.data.Dataset:
        """
        Returns the definition dataset.

        @param shuffle: whether to shuffle the resulting dataset
        @return: a dataset with all the definition clusters
        """
        definitions = self._definitions().apply(self._preprocess)
        if shuffle:
            definitions = definitions.shuffle(buffer_size=self.SHUFFLE_BUFFER_SIZE)
        return definitions.cache()

    def total_definitions(self):
        return self._graph_constants.cluster_subgraphs_num

    def graph_constants(self) -> GraphConstants:
        """
        Update the original GraphConstants object according to the graph transformations used.

        :return: a GraphConstants object with a possibly updated number of edge labels
        """
        graph_constants = GraphConstants(**self._graph_constants.__dict__)
        if self.symmetrization == BIDIRECTIONAL:
            graph_constants.edge_label_num *= 2
        if self.add_self_edges:
            graph_constants.edge_label_num += 1
        return graph_constants

    def proofstates_tfrecord_filepath(self, tfrecord_prefix: Path) -> Path:
        """
        Returns the filepath for the proof-states TFRecord file with prefix `tfrecord_prefix`.

        @param tfrecord_prefix: the filepath prefix to the TFRecord files for the dataset
        @return: a Path to the TFRecord file containing all proof-states
        """
        return tfrecord_prefix.with_stem(f'{tfrecord_prefix.stem}-proofstates-{self.max_subgraph_size}').with_suffix('.tfrecord')

    def definitions_tfrecord_filepath(self, tfrecord_prefix: Path) -> Path:
        """
        Returns the filepath for the definitions TFRecord file with prefix `tfrecord_prefix`.

        @param tfrecord_prefix: the filepath prefix to the TFRecord files for the dataset
        @return: a Path to the TFRecord file containing all definitions
        """
        return tfrecord_prefix.with_stem(f'{tfrecord_prefix.stem}-definitions-{self.max_subgraph_size}').with_suffix('.tfrecord')

    @staticmethod
    def graph_constants_filepath(tfrecord_prefix: Path) -> Path:
        """
        Returns the filepath for the graph constants YAML file with prefix `tfrecord_prefix`.

        @param tfrecord_prefix: the filepath prefix to the TFRecord files for the dataset
        @return: a Path to the YAML file containing the (original) graph constants
        """
        return tfrecord_prefix.with_stem(f'{tfrecord_prefix.stem}-constants').with_suffix('.yml')

    def dump(self, tfrecord_prefix: Path) -> None:
        """
        Create TFRecord files for this dataset.
        WARNING: this function will overwrite files if they already exist!

        @param tfrecord_prefix: the prefix for the TFRecord files we want to create
        """
        proofstates_tfrecord_filepath = self.proofstates_tfrecord_filepath(tfrecord_prefix)
        definitions_tfrecord_filepath = self.definitions_tfrecord_filepath(tfrecord_prefix)
        graph_constants_filepath = self.graph_constants_filepath(tfrecord_prefix)

        # Make sure we dump the original data, not the pre-processed data!
        datasets = {
            proofstates_tfrecord_filepath: self._proofstates(),
            definitions_tfrecord_filepath: self._definitions(),
        }
        for tfrecord_filepath, dataset in datasets.items():
            logger.info(f'exporting {tfrecord_filepath}')
            with tf.io.TFRecordWriter(str(tfrecord_filepath.absolute())) as writer:
                for graph_tensor in iter(dataset):
                    example = tfgnn.write_example(graph_tensor)
                    writer.write(example.SerializeToString())

        logger.info(f'exporting {graph_constants_filepath}')
        graph_constants_filepath.write_text(yaml.dump(self._graph_constants.__dict__))

    def stats(self, split: Tuple[int, int] = (9,1), split_random_seed: int = 0) -> dict[str, dict[str, int]]:
        """
        Compute statistics for the proof-state and definition datasets.

        @param split: a pair of (not necessarily normalized) probabilities for the train and validation splits
        @param split_random_seed: the seed to use for the train/validation split
        @return: a dictionary with statistics for the proof-state and definition datasets
        """
        split_settings = (tuple(split), split_random_seed)
        if split_settings not in self._stats.keys():
            logger.info('computing dataset statistics (this may take a while)...')

            train_proofstates, valid_proofstates = self.proofstates(split=split,
                                                                    split_random_seed=split_random_seed,
                                                                    shuffle=False)

            proofstate_datasets = {'train_proofstates': train_proofstates.batch(self.STATISTICS_BATCH_SIZE),
                                   'valid_proofstates': valid_proofstates.batch(self.STATISTICS_BATCH_SIZE)}
            definition_dataset = self.definitions().batch(self.STATISTICS_BATCH_SIZE)

            stats = {}
            for name, dataset in proofstate_datasets.items():
                num_arguments = dataset.reduce(0, lambda result, proofstate_graph: result + self._count_proofstate_arguments(proofstate_graph))
                num_local_arguments = dataset.reduce(0, lambda result, proofstate_graph: result + self._count_proofstate_local_arguments(proofstate_graph))
                num_global_arguments = dataset.reduce(0, lambda result, proofstate_graph: result + self._count_proofstate_global_arguments(proofstate_graph))
                num_local_proofstates = dataset.reduce(0, lambda result, proofstate_graph: result + self._count_proofstate_local(proofstate_graph))
                num_global_proofstates = dataset.reduce(0, lambda result, proofstate_graph: result + self._count_proofstate_global(proofstate_graph))

                stats[name] = self._basic_stats(dataset)
                stats[name].update({
                    'num_arguments': int(num_arguments),
                    'num_local_arguments': int(num_local_arguments),
                    'num_global_arguments': int(num_global_arguments),
                    'num_local_proofstates': int(num_local_proofstates),
                    'num_global_proofstates': int(num_global_proofstates)
                })

            num_definitions = definition_dataset.reduce(0, lambda result, definition_graph: result + self._count_definitions(definition_graph))
            stats['definitions'] = self._basic_stats(definition_dataset)
            stats['definitions'].update({'num_definitions': int(num_definitions)})

            self._stats[split_settings] = stats
        return self._stats[split_settings]

    @staticmethod
    def _symmetrize(graph_tensor: tfgnn.GraphTensor,
                    edge_label_num: int,
                    symmetric_edges: bool = False
                    ) -> tfgnn.GraphTensor:
        """
        Duplicates the edges in a graph tensor to make them go in both directions.
        Optionally forces both edges to have the same label.

        @param graph_tensor: the input graph
        @param edge_label_num: the total number of edge labels
        @param symmetric_edges: set to true in order to have forward and backward edges with the same labels
        @return: the symmetrized graph tensor
        """
        sources = graph_tensor.edge_sets['edge'].adjacency.source
        targets = graph_tensor.edge_sets['edge'].adjacency.target
        edge_labels = graph_tensor.edge_sets['edge']['edge_label']

        new_sources = tf.concat([sources, targets], axis=-1)
        new_targets = tf.concat([targets, sources], axis=-1)
        if symmetric_edges:
            new_edge_labels = tf.concat([edge_labels, edge_labels], axis=-1)
        else:
            new_edge_labels = tf.concat([edge_labels, edge_labels + edge_label_num], axis=-1)

        adjacency = tfgnn.Adjacency.from_indices(source=('node', new_sources),
                                                 target=('node', new_targets))

        edge_set = tfgnn.EdgeSet.from_fields(features={'edge_label': new_edge_labels},
                                             sizes=graph_tensor.edge_sets['edge'].sizes * 2,
                                             adjacency=adjacency)

        return tfgnn.GraphTensor.from_pieces(context=graph_tensor.context,
                                             node_sets=graph_tensor.node_sets,
                                             edge_sets={'edge': edge_set})

    @staticmethod
    def _add_self_edges(graph_tensor: tfgnn.GraphTensor,
                        edge_label_num: int,
                        ) -> tfgnn.GraphTensor:
        """
        Creates a self-edge for each node in the graph, assigning it a new edge label.
        This function should be used *after* any calls _symmetrize_graph_tensor, never before.

        @param graph_tensor: the input graph
        @param edge_label_num: the total number of edge labels
        @return: a graph tensor with one additional self-edge per node
        """
        num_nodes = graph_tensor.node_sets['node'].sizes[0]
        sources = graph_tensor.edge_sets['edge'].adjacency.source
        targets = graph_tensor.edge_sets['edge'].adjacency.target
        edge_labels = graph_tensor.edge_sets['edge']['edge_label']

        node_ids = tf.range(num_nodes)
        new_sources = tf.concat([sources, node_ids], axis=-1)
        new_targets = tf.concat([targets, node_ids], axis=-1)
        new_edge_labels = tf.concat([edge_labels, edge_label_num * tf.ones(shape=num_nodes, dtype=tf.int64)], axis=-1)

        adjacency = tfgnn.Adjacency.from_indices(source=('node', new_sources),
                                                 target=('node', new_targets))

        edge_set = tfgnn.EdgeSet.from_fields(features={'edge_label': new_edge_labels},
                                             sizes=graph_tensor.edge_sets['edge'].sizes + num_nodes,
                                             adjacency=adjacency)

        return tfgnn.GraphTensor.from_pieces(context=graph_tensor.context,
                                             node_sets=graph_tensor.node_sets,
                                             edge_sets={'edge': edge_set})

    def _preprocess(self, dataset: tf.data.Dataset) -> tf.data.Dataset:
        """
        Applies the symmetrization and adds self-edges to the GraphTensor objects streamed by the input dataset.

        @param dataset: the dataset of GraphTensor objects we want to process
        @return: a tf.data.Dataset object with symmetrization and self-edges added according to the dataset config
        """
        # applying symmetrization
        edge_label_num = self._graph_constants.edge_label_num
        if self.symmetrization == UNDIRECTED:
            dataset = dataset.map(lambda graph_tensor: self._symmetrize(graph_tensor, edge_label_num, True),
                                  num_parallel_calls=tf.data.AUTOTUNE)
        elif self.symmetrization == BIDIRECTIONAL:
            dataset = dataset.map(lambda graph_tensor: self._symmetrize(graph_tensor, edge_label_num, False),
                                  num_parallel_calls=tf.data.AUTOTUNE)
            edge_label_num *= 2

        # introducing self edges
        if self.add_self_edges:
            dataset = dataset.map(lambda graph_tensor: self._add_self_edges(graph_tensor, edge_label_num),
                                  num_parallel_calls=tf.data.AUTOTUNE)

        return dataset

    @staticmethod
    def _count_graphs(graph_tensor: tfgnn.GraphTensor) -> tf.Tensor:
        """
        Counts the number of graphs in a batched GraphTensor.
        """
        return graph_tensor.total_num_components

    @staticmethod
    def _count_nodes(graph_tensor: tfgnn.GraphTensor) -> tf.Tensor:
        """
        Count the number of nodes in a batched GraphTensor.
        """
        return tf.reduce_sum(graph_tensor.node_sets['node'].sizes)

    @staticmethod
    def _min_nodes(graph_tensor: tfgnn.GraphTensor) -> tf.Tensor:
        """
        Count the minimum number of nodes in a batched GraphTensor.
        """
        return tf.reduce_min(graph_tensor.node_sets['node'].sizes)

    @staticmethod
    def _max_nodes(graph_tensor: tfgnn.GraphTensor) -> tf.Tensor:
        """
        Count the maximum number of nodes in a batched GraphTensor.
        """
        return tf.reduce_max(graph_tensor.node_sets['node'].sizes)

    @staticmethod
    def _count_edges(graph_tensor: tfgnn.GraphTensor) -> tf.Tensor:
        """
        Count the number of edges in a batched GraphTensor.
        """
        return tf.reduce_sum(graph_tensor.edge_sets['edge'].sizes)

    @staticmethod
    def _min_edges(graph_tensor: tfgnn.GraphTensor) -> tf.Tensor:
        """
        Count the minimum number of edges in a batched GraphTensor.
        """
        return tf.reduce_min(graph_tensor.edge_sets['edge'].sizes)

    @staticmethod
    def _max_edges(graph_tensor: tfgnn.GraphTensor) -> tf.Tensor:
        """
        Count the maximum number of edges in a batched GraphTensor.
        """
        return tf.reduce_max(graph_tensor.edge_sets['edge'].sizes)

    @classmethod
    def _basic_stats(cls, dataset: tf.data.Dataset) -> Dict[str, Any]:
        """
        Gather basic statistics about a graph dataset (applicable to proof-state and definition graphs).

        @param dataset: the tf.data.Dataset we want statistics for
        @return: a dict with basic statistics about the graphs
        """
        num_graphs = dataset.reduce(0, lambda result, graph_tensor: result + cls._count_graphs(graph_tensor))
        num_nodes = dataset.reduce(0, lambda result, graph_tensor: result + cls._count_nodes(graph_tensor))
        min_num_nodes = dataset.reduce(int(1e9), lambda result, graph_tensor: tf.math.minimum(result, cls._min_nodes(graph_tensor)))
        max_num_nodes = dataset.reduce(0, lambda result, graph_tensor: tf.math.maximum(result, cls._max_nodes(graph_tensor)))
        num_edges = dataset.reduce(0, lambda result, graph_tensor: result + cls._count_edges(graph_tensor))
        min_num_edges = dataset.reduce(int(1e9), lambda result, graph_tensor: tf.math.minimum(result, cls._min_edges(graph_tensor)))
        max_num_edges = dataset.reduce(0, lambda result, graph_tensor: tf.math.maximum(result, cls._max_edges(graph_tensor)))
        return {
            'num_graphs': int(num_graphs),
            'num_nodes': int(num_nodes),
            'min_num_nodes': int(min_num_nodes),
            'max_num_nodes': int(max_num_nodes),
            'num_edges': int(num_edges),
            'min_num_edges': int(min_num_edges),
            'max_num_edges': int(max_num_edges),
            'mean_num_nodes': float(num_nodes / num_graphs),
            'mean_num_edges': float(num_edges / num_graphs)
        }

    @staticmethod
    def _count_proofstate_arguments(proofstate_graph: tfgnn.GraphTensor) -> tf.Tensor:
        """
        Counts the number of arguments in a batched GraphTensor of proof-states.
        """
        return tf.shape(proofstate_graph.context['local_arguments'].flat_values)[0]

    @staticmethod
    def _count_proofstate_local_arguments(proofstate_graph: tfgnn.GraphTensor) -> tf.Tensor:
        """
        Counts the number of local arguments which are not `None` in a batched GraphTensor of proof-states.
        """
        return tf.reduce_sum(tf.where(proofstate_graph.context['local_arguments'].flat_values!=-1, 1, 0))

    @staticmethod
    def _count_proofstate_global_arguments(proofstate_graph: tfgnn.GraphTensor) -> tf.Tensor:
        """
        Counts the number of arguments (local or global) which are not `None` in a batched GraphTensor of proof-states.
        """
        argument_ids = tf.stack([proofstate_graph.context['local_arguments'].flat_values,
                                 proofstate_graph.context['global_arguments'].flat_values], axis=-1)
        return tf.reduce_sum(tf.where(tf.reduce_max(argument_ids, axis=-1)!=-1, 1, 0))

    @staticmethod
    def _count_proofstate_local(proofstate_graph: tfgnn.GraphTensor) -> tf.Tensor:
        """
        Counts the number of proof-states without any `None` local arguments in a batched GraphTensor of proof-states.
        """
        return tf.reduce_sum(tf.cast(tf.reduce_min(proofstate_graph.context['local_arguments'], axis=-1) > -1, dtype=tf.int32))

    @staticmethod
    def _count_proofstate_global(proofstate_graph: tfgnn.GraphTensor) -> tf.Tensor:
        """
        Counts the number of proof-states without any `None` arguments (local or global) in a batched GraphTensor of proof-states.
        """
        global_plus_local = proofstate_graph.context['global_arguments'] + proofstate_graph.context['local_arguments']
        return tf.reduce_sum(tf.cast(tf.reduce_min(global_plus_local, axis = -1).flat_values > -2, dtype=tf.int32))

    @staticmethod
    def _count_definitions(definition_graph: tfgnn.GraphTensor) -> tf.Tensor:
        """
        Counts the number of node labels defined in a batched GraphTensor of definitions.
        """
        return tf.reduce_sum(tf.cast(definition_graph.context['num_definitions'], dtype=tf.int32))


class TFRecordDataset(Dataset):
    """
    Subclass for TF-GNN datasets which are read from TFRecord files
    (no GraphTensor construction here, so this is presumably more efficient than using `DataServerDataset`).
    """
    def __init__(self, tfrecord_prefix: Path, **kwargs):
        """
        @param tfrecord_prefix: the prefix for the .tfrecord files containing the data
        @param kwargs: additional keyword arguments are passed on to the parent class
        """
        super().__init__(**kwargs)

        # check all required files exist
        graph_constants_filepath = self.graph_constants_filepath(tfrecord_prefix)
        if not graph_constants_filepath.exists():
            raise FileNotFoundError(f'{graph_constants_filepath} does not exist')

        proofstates_tfrecord_filepath = self.proofstates_tfrecord_filepath(tfrecord_prefix)
        if not proofstates_tfrecord_filepath.exists():
            raise FileNotFoundError(f'{proofstates_tfrecord_filepath} does not exist')

        definitions_tfrecord_filepath = self.definitions_tfrecord_filepath(tfrecord_prefix)
        if not definitions_tfrecord_filepath.exists():
            raise FileNotFoundError(f'{definitions_tfrecord_filepath} does not exist')

        # load the graph constants
        with graph_constants_filepath.open('r') as yml_file:
            self._graph_constants = GraphConstants(**yaml.load(yml_file, Loader=yaml.UnsafeLoader))

        # load the proofstates
        self._proofstates_dataset = tf.data.TFRecordDataset(filenames=[str(proofstates_tfrecord_filepath.absolute())])

        # compute the total number of proofstates
        logger.info('counting proofstates (this can take a while)...')
        self._total_proofstates = self._proofstates_dataset.reduce(0, lambda result, _: result + 1)

        # load the definitions
        self._definitions_dataset = tf.data.TFRecordDataset(filenames=[str(definitions_tfrecord_filepath.absolute())])

    @classmethod
    def from_yaml_config(cls, tfrecord_prefix: Path, yaml_filepath: Path) -> "TFRecordDataset":
        """
        Create a TFRecordDataset from a YAML configuration file

        @param tfrecord_prefix: the prefix for the .tfrecord files containing the data
        @param yaml_filepath: the filepath to the YAML file containing the
        @return: a TFRecordDataset object
        """
        with yaml_filepath.open() as yaml_file:
            dataset_config = yaml.load(yaml_file, Loader=yaml.SafeLoader)
        return cls(tfrecord_prefix=tfrecord_prefix, **dataset_config)

    @classmethod
    def _parse_tfrecord_dataset(cls, dataset: tf.data.Dataset, graph_spec: tfgnn.GraphTensorSpec) -> tf.data.Dataset:
        """
        Parse a TFRecordDataset into GraphTensor matching a given graph spec.

        @param dataset: the TFRecordDataset we want to parse
        @param graph_spec: the graph spec for the graphs contained in the dataset
        @return: a tf.data.Dataset containing all the graphs
        """
        return dataset.map(lambda graph_tensor: tfgnn.parse_single_example(graph_spec, graph_tensor),
                              num_parallel_calls=tf.data.AUTOTUNE)

    def _proofstates(self) -> tf.data.Dataset:
        """
        Returns a dataset with all the proof-states.

        @return: a tf.data.Dataset streaming GraphTensor objects
        """
        return self._parse_tfrecord_dataset(self._proofstates_dataset, graph_spec=proofstate_graph_spec)

    def _definitions(self) -> tf.data.Dataset:
        """
        Returns a dataset with all the definitions.

        @return: a tf.data.Dataset streaming GraphTensor objects
        """
        return self._parse_tfrecord_dataset(self._definitions_dataset, graph_spec=definition_graph_spec)


class DataServerDataset(Dataset):
    """
    Subclass for TF-GNN datasets which are obtained directly from the loader
    (this is presumable slower than using pre-processed `TFRecordDataset`).
    """

    # tf.TensorSpec for the data coming from the loader
    node_labels_spec = tf.TensorSpec(shape=(None,), dtype=tf.int64, name='node_labels')
    edges_spec = tf.TensorSpec(shape=(None,2), dtype=tf.int32, name='edges')
    edge_labels_spec = tf.TensorSpec(shape=(None,), dtype=tf.int64, name='edge_labels')
    edges_offset_spec = tf.TensorSpec(shape=(None,), dtype=tf.int32, name='edges_offset')
    loader_graph_spec = (node_labels_spec, edges_spec, edge_labels_spec, edges_offset_spec)

    root_spec = tf.TensorSpec(shape=(), dtype=tf.int64, name='root')

    context_node_ids_spec = tf.TensorSpec(shape=(None,), dtype=tf.int64, name='context_node_ids')

    name_spec = tf.TensorSpec(shape=(), dtype=tf.string, name='name')
    step_spec = tf.TensorSpec(shape=(), dtype=tf.int64, name='step')
    proofstate_info_spec = (name_spec, step_spec)

    state_spec = (loader_graph_spec, root_spec, context_node_ids_spec, proofstate_info_spec)

    tactic_id_spec = tf.TensorSpec(shape=(), dtype=tf.int64, name='tactic_id')
    arguments_array_spec = tf.TensorSpec(shape=(None, 2), dtype=tf.int64, name='arguments_array')
    action_spec = (tactic_id_spec, arguments_array_spec)

    graph_id_spec = tf.TensorSpec(shape=(), dtype=tf.int64, name='graph_id')

    num_definitions_spec = tf.TensorSpec(shape=(), dtype=tf.int64, name='num_definitions')
    definition_names_spec = tf.TensorSpec(shape=(None,), dtype=tf.string, name='definition_names')

    proofstate_data_spec = (state_spec, action_spec, graph_id_spec)
    definition_data_spec = (loader_graph_spec, num_definitions_spec, definition_names_spec)

    def __init__(self, data_dir: Path, **kwargs):
        """
        @param data_dir: the directory containing the data
        @param kwargs: additional keyword arguments are passed on to the parent class
        """
        super().__init__(**kwargs)
        self.data_server = DataServer(data_dir=data_dir,
                                      max_subgraph_size=self.max_subgraph_size,
                                      split=(1,0,0),
                                      split_random_seed=0)

        self._graph_constants = self.data_server.graph_constants()
        self._total_proofstates = self.data_server.total_proofstates()
        self._label_to_names = tf.ragged.constant(self._graph_constants.label_to_names)

    @classmethod
    def from_yaml_config(cls, data_dir: Path, yaml_filepath: Path) -> "DataServerDataset":
        """
        Create a DataLoaderDataset from a YAML configuration file

        @param data_dir: the directory containing the data
        @param yaml_filepath: the filepath to the YAML file containing the
        @return: a DataLoaderDataset object
        """
        with yaml_filepath.open() as yaml_file:
            dataset_config = yaml.load(yaml_file, Loader=yaml.SafeLoader)
        return cls(data_dir=data_dir, **dataset_config)

    @staticmethod
    def _make_bare_graph_tensor(node_labels: tf.Tensor,
                                sources: tf.Tensor,
                                targets: tf.Tensor,
                                edge_labels: tf.Tensor
                                ) -> tfgnn.GraphTensor:
        """
        Converts the data loader's graph representation into a TF-GNN compatible GraphTensor.

        @param node_labels: tf.Tensor of node labels (dtype=tf.int64)
        @param sources: tf.Tensor of edge sources (dtype=tf.int32)
        @param targets: tf.Tensor of edge targets (dtype=tf.int32)
        @param edge_labels: tf.Tensor of edge labels (dtype=tf.int64)
        @return: a GraphTensor object that is compatible with the `bare_graph_spec` in `graph_schema.py`
        """
        node_set = tfgnn.NodeSet.from_fields(features={'node_label': node_labels},
                                             sizes=tf.shape(node_labels))

        adjacency = tfgnn.Adjacency.from_indices(source=('node', sources),
                                                 target=('node', targets))

        edge_set = tfgnn.EdgeSet.from_fields(features={'edge_label': edge_labels},
                                             sizes=tf.shape(edge_labels),
                                             adjacency=adjacency)

        return tfgnn.GraphTensor.from_pieces(node_sets={'node': node_set}, edge_sets={'edge': edge_set})

    @staticmethod
    def _action_to_arguments(action: Tuple, local_context_length: tf.Tensor) -> Tuple[int, tf.Tensor, tf.Tensor]:
        """
        Convert an action in the loader's format into the corresponding TF-GNN format.

        @param action: the action, as returned by the DataServer
        @param local_context_length: the size of the local context in the proofstate
        @return: a triple with the tactic, a tf.Tensor for the local arguments and a tf.Tensor for the global arguments
        """
        (tactic_id, arguments_array) = action
        is_global_argument, argument_ids = tf.unstack(arguments_array, axis=1)

        # there can still be local arguments that are None
        is_valid_local_argument = tf.where(is_global_argument == 0, argument_ids, int(1e9)) < local_context_length
        local_arguments = tf.where(is_valid_local_argument, argument_ids, -1)

        # global arguments go from 0 to node_label_num-base_node_label_num
        global_arguments = tf.where(is_global_argument == 1, argument_ids, -1)

        return tactic_id, local_arguments, global_arguments

    @classmethod
    def _make_proofstate_graph_tensor(cls,
                                      state: Tuple,
                                      action: Tuple,
                                      graph_id: tf.Tensor) -> tfgnn.GraphTensor:
        """
        Converts the data loader's proof-state representation into a TF-GNN compatible GraphTensor.

        @param state: the tuple containing tf.Tensor objects for the graph structure
        @param action: the tuple containing tf.Tensor objects for the tactic and arguments
        @param graph_id: the id of the graph
        @return: a GraphTensor object that is compatible with the `proofstate_graph_spec` in `graph_schema.py`
        """
        loader_graph, root, context_node_ids, proofstate_info = state
        node_labels, sources, targets, edge_labels = graph_as("tf_gnn", loader_graph)
        proofstate_name, proofstate_step = proofstate_info

        bare_graph_tensor = cls._make_bare_graph_tensor(node_labels, sources, targets, edge_labels)

        local_context_length = tf.shape(context_node_ids, out_type=tf.int64)[0]
        tactic_id, local_arguments, global_arguments = cls._action_to_arguments(action, local_context_length)

        context = tfgnn.Context.from_fields(features={
            'tactic': tf.expand_dims(tactic_id, axis=0),
            'context_node_ids': tf.RaggedTensor.from_tensor(tensor=tf.expand_dims(context_node_ids, axis=0),
                                                            row_splits_dtype=tf.int32),
            'local_arguments': tf.RaggedTensor.from_tensor(tensor=tf.expand_dims(local_arguments, axis=0),
                                                           row_splits_dtype=tf.int32),
            'global_arguments': tf.RaggedTensor.from_tensor(tensor=tf.expand_dims(global_arguments, axis=0),
                                                            row_splits_dtype=tf.int32),
            'graph_id': tf.expand_dims(graph_id, axis=0),
            'name': tf.expand_dims(proofstate_name, axis=0),
            'step': tf.expand_dims(proofstate_step, axis=0)
        })

        return tfgnn.GraphTensor.from_pieces(node_sets=bare_graph_tensor.node_sets,
                                             edge_sets=bare_graph_tensor.edge_sets,
                                             context=context)

    #@classmethod
    def _make_definition_graph_tensor(self, #cls,
                                      loader_graph: Tuple,
                                      num_definitions: tf.Tensor,
                                      definition_names: tf.Tensor
                                      ) -> tfgnn.GraphTensor:
        """
        Converts the data loader's definition cluster representation into a TF-GNN compatible GraphTensor.

        @param loader_graph: Tuple of tf.Tensor objects encoding the graph in the loader's format
        @param num_definitions: tf.Tensor for the number of labels being defined (dtype=tf.int64)
        @return: a GraphTensor object that is compatible with the `definition_graph_spec` in `graph_schema.py`
        """
        node_labels, sources, targets, edge_labels = graph_as("tf_gnn", loader_graph)

        cls = type(self)
        bare_graph_tensor = cls._make_bare_graph_tensor(node_labels, sources, targets, edge_labels)

<<<<<<< HEAD
        def_names = tf.gather(self._label_to_names, node_labels[:num_definitions])
        context = tfgnn.Context.from_fields(features={
            'num_definitions': tf.expand_dims(num_definitions, axis=0),
            'def_names': tf.RaggedTensor.from_tensor(tf.expand_dims(def_names, axis = 0), row_splits_dtype=tf.int32)
=======
        context = tfgnn.Context.from_fields(features={
            'num_definitions': tf.expand_dims(num_definitions, axis=0),
            'definition_names': tf.RaggedTensor.from_tensor(tensor=tf.expand_dims(definition_names, axis=0),
                                                            row_splits_dtype=tf.int32)
>>>>>>> ac0a50e3
        })

        return tfgnn.GraphTensor.from_pieces(node_sets=bare_graph_tensor.node_sets,
                                             edge_sets=bare_graph_tensor.edge_sets,
                                             context=context)

    def _proofstates(self) -> tf.data.Dataset:
        """
        Returns a dataset with all the proof-states.

        @return: a tf.data.Dataset streaming GraphTensor objects
        """
        # get the proofstates from the DataServer
        proofstates = tf.data.Dataset.from_generator(lambda: self.data_server.data_train(shuffled=False, as_text=False),
                                                     output_signature=self.proofstate_data_spec)
        return proofstates.map(self._make_proofstate_graph_tensor, num_parallel_calls=tf.data.AUTOTUNE)

    def _definitions(self) -> tf.data.Dataset:
        """
        Returns a dataset with all the definitions.

        @return: a tf.data.Dataset streaming GraphTensor objects
        """
        dataset = tf.data.Dataset.from_generator(lambda: self.data_server.def_cluster_subgraphs(),
                                                 output_signature=self.definition_data_spec)
        return dataset.map(self._make_definition_graph_tensor, num_parallel_calls=tf.data.AUTOTUNE)


def main():
    parser = argparse.ArgumentParser(description="Create TFRecord datasets from the capnp data loader")
    parser.add_argument("--data-dir", metavar="DIRECTORY", type=Path, required=True,
                        help="Location of the capnp dataset")
    parser.add_argument("--tfrecord-prefix", metavar="TFRECORD_PREFIX", type=Path, required=True,
                        help="Prefix for the .tfrecord and .yml files to generate")
    parser.add_argument("--dataset-config", metavar="DATASET_YAML", type=Path, required=True,
                        help="YAML file with the configuration for the dataset")

    # logging level
    parser.add_argument("--log-level", type=int, metavar="LOG_LEVEL", default=20,
                        help="Logging level (defaults to 20, a.k.a. logging.INFO)")
    args = parser.parse_args()

    # set logging level
    logger.setLevel(args.log_level)

    # check inputs
    if not args.data_dir.is_dir():
        parser.error(f'--data-dir {args.data_dir} must be an existing directory')
    if not args.dataset_config.is_file():
        parser.error(f'--dataset-config {args.dataset_config} must be an existing file')
    if args.tfrecord_prefix.stem is None:
        parser.error(f'--tfrecord-prefix {args.tfrecord_prefix} must have a filename prefix')

    # create dataset
    dataset = DataServerDataset.from_yaml_config(data_dir=args.data_dir, yaml_filepath=args.dataset_config)

    # check we don't overwrite existing files
    proofstates_tfrecord_filepath = dataset.proofstates_tfrecord_filepath(tfrecord_prefix=args.tfrecord_prefix)
    if proofstates_tfrecord_filepath.exists():
        parser.error(f'{proofstates_tfrecord_filepath} already exists')

    definitions_tfrecord_filepath = dataset.definitions_tfrecord_filepath(tfrecord_prefix=args.tfrecord_prefix)
    if definitions_tfrecord_filepath.exists():
        parser.error(f'{definitions_tfrecord_filepath} already exists')

    graph_constants_filepath = dataset.graph_constants_filepath(tfrecord_prefix=args.tfrecord_prefix)
    if graph_constants_filepath.exists():
        parser.error(f'{graph_constants_filepath} already exists')

    # dump datasets to .tfrecord files
    dataset.dump(tfrecord_prefix=args.tfrecord_prefix)


if __name__ == "__main__":
    main()<|MERGE_RESOLUTION|>--- conflicted
+++ resolved
@@ -668,7 +668,7 @@
                                              edge_sets=bare_graph_tensor.edge_sets,
                                              context=context)
 
-    #@classmethod
+    @classmethod
     def _make_definition_graph_tensor(self, #cls,
                                       loader_graph: Tuple,
                                       num_definitions: tf.Tensor,
@@ -686,17 +686,10 @@
         cls = type(self)
         bare_graph_tensor = cls._make_bare_graph_tensor(node_labels, sources, targets, edge_labels)
 
-<<<<<<< HEAD
-        def_names = tf.gather(self._label_to_names, node_labels[:num_definitions])
-        context = tfgnn.Context.from_fields(features={
-            'num_definitions': tf.expand_dims(num_definitions, axis=0),
-            'def_names': tf.RaggedTensor.from_tensor(tf.expand_dims(def_names, axis = 0), row_splits_dtype=tf.int32)
-=======
         context = tfgnn.Context.from_fields(features={
             'num_definitions': tf.expand_dims(num_definitions, axis=0),
             'definition_names': tf.RaggedTensor.from_tensor(tensor=tf.expand_dims(definition_names, axis=0),
                                                             row_splits_dtype=tf.int32)
->>>>>>> ac0a50e3
         })
 
         return tfgnn.GraphTensor.from_pieces(node_sets=bare_graph_tensor.node_sets,
