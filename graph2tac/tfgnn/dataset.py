from typing import Tuple, Dict, Optional, Any, Callable

import argparse
import yaml
import tensorflow as tf
import tensorflow_gnn as tfgnn
from pathlib import Path

from graph2tac.loader.data_classes import GraphConstants, LoaderAction, LoaderDefinition, LoaderProofstate
from graph2tac.loader.py_data_server import DataServer, SplitByFilePrefix
from graph2tac.tfgnn.graph_schema import proofstate_graph_spec, definition_graph_spec
from graph2tac.common import logger
import time

BIDIRECTIONAL = 'bidirectional'
UNDIRECTED = 'undirected'


class Dataset:
    """
    Base class for TF-GNN datasets, subclasses should define:
        - _proofstates(label)
        - _definitions(label)
    """
    MAX_LABEL_TOKENS = 128
    MAX_PROOFSTATES = int(1e7)
    MAX_DEFINITIONS = int(1e7)
    SHUFFLE_BUFFER_SIZE = int(1e7)
    STATISTICS_BATCH_SIZE = int(1e4)

    _proofstates: Callable[[int], tf.data.Dataset]
    _definitions: Callable[[int], tf.data.Dataset]

    def __init__(self,
                 graph_constants: GraphConstants,
                 symmetrization: Optional[str] = None,
                 add_self_edges: bool = False,
                 max_subgraph_size: int = 1024,
                 exclude_none_arguments: bool = False,
                 exclude_not_faithful: bool = False
                 ):
        """
        This initialization method should be called *after* setting the _graph_constants attribute

        @param symmetrization: use BIDIRECTIONAL, UNDIRECTED or None
        @param add_self_edges: whether to add a self-loop to each node
        @param max_subgraph_size: the maximum size of the returned sub-graphs
        @param exclude_none_arguments: whether to exclude proofstates with `None` arguments
        @param exclude_not_faithful: whether to exclude proofstates which are not faithful
        """
        if symmetrization is not None and symmetrization != BIDIRECTIONAL and symmetrization != UNDIRECTED:
            raise ValueError(f'{symmetrization} is not a valid graph symmetrization scheme (use {BIDIRECTIONAL}, {UNDIRECTED} or None)')
        self.symmetrization = symmetrization
        self.add_self_edges = add_self_edges
        self.max_subgraph_size = max_subgraph_size
        self.exclude_none_arguments = exclude_none_arguments
        self.exclude_not_faithful = exclude_not_faithful
        self._graph_constants = graph_constants
        self._stats = {}
        vocabulary = [
            chr(i) for i in range(ord('a'), ord('z')+1)
        ] + [
            chr(i) for i in range(ord('A'), ord('Z')+1)
        ] + [
            chr(i) for i in range(ord('0'), ord('9')+1)
        ] + ["_", "'", "."]
        self._label_tokenizer = tf.keras.layers.TextVectorization(standardize=None,
                                                                  split='character',
                                                                  ngrams=None,
                                                                  output_mode='int',
                                                                  max_tokens=self.MAX_LABEL_TOKENS,
                                                                  vocabulary = vocabulary,
                                                                  ragged=True)
        #self._label_tokenizer.adapt(graph_constants.label_to_names)

    def get_config(self) -> dict:
        return {
            'symmetrization': self.symmetrization,
            'add_self_edges': self.add_self_edges,
            'max_subgraph_size': self.max_subgraph_size,
            'exclude_none_arguments': self.exclude_none_arguments,
            'exclude_not_faithful': self.exclude_not_faithful
        }

    def proofstates(self,
                    split: Tuple[int,int] = (9,1),
                    split_random_seed: int = 0,
                    shuffle: bool = True) -> Tuple[tf.data.Dataset, tf.data.Dataset]:
        """
        Returns a pair of proof-state datasets for train and validation.

        @param split: a pair of (not necessarily normalized) probabilities for the train and validation splits
        @param split_random_seed: the seed to use for the train/validation split
        @param shuffle: whether to shuffle the resulting datasets
        @return: a dataset of (GraphTensor, label) pairs
        """

        data_parts = []
        for label in (0,1): # train, valid
            # get proof-states
            proofstate_dataset = self._proofstates(label)

            # filter out proof-states with term arguments
            if self.exclude_not_faithful:
                proofstate_dataset = proofstate_dataset.filter(lambda proofstate_graph: tf.reduce_all(proofstate_graph.context['faithful'] == 1))

            # filter out proof-states with `None` arguments
            if self.exclude_none_arguments:
                proofstate_dataset = proofstate_dataset.filter(self._no_none_arguments)

            # apply the symmetrization and self-edge transformations
            proofstate_dataset = proofstate_dataset.apply(self._preprocess)
            proofstate_dataset = proofstate_dataset.cache()
            data_parts.append(proofstate_dataset)

        train, valid = data_parts

        if shuffle:
            train = train.shuffle(buffer_size=self.SHUFFLE_BUFFER_SIZE)

        return train, valid

    def definitions(self, label, shuffle: bool = False) -> tf.data.Dataset:
        """
        Returns the definition dataset.

        @param shuffle: whether to shuffle the resulting dataset
        @return: a dataset with all the definition clusters
        """
        definitions = self._definitions(label).apply(self._preprocess)
        definitions = definitions.cache()
        if shuffle:
            definitions = definitions.shuffle(buffer_size=self.SHUFFLE_BUFFER_SIZE)
        return definitions

    def tokenize_definition_graph(self, definition_graph: tfgnn.GraphTensor) -> tfgnn.GraphTensor:
        """
        Tokenizes the definition names in a definition graph, replacing the 'definition_names' context feature
        with another 'vectorized_definition_names' feature.

        @param definition_graph: a scalar GraphTensor conforming to the definition_graph_spec
        @return: a scalar GraphTensor conforming to the vectorized_definition_graph_spec
        """
        context = dict(definition_graph.context.features)
        definition_names = tf.squeeze(context.pop('definition_names'), axis=0)
        vectorized_definition_names = self._label_tokenizer(definition_names)
        context['definition_name_vectors'] = tf.expand_dims(vectorized_definition_names.with_row_splits_dtype(tf.int32), axis=0)
        return definition_graph.replace_features(context=context)

    def graph_constants(self) -> GraphConstants:
        """
        Update the original GraphConstants object according to the graph transformations used.

        :return: a GraphConstants object with a possibly updated number of edge labels
        """
        graph_constants = GraphConstants(**self._graph_constants.__dict__)
        if self.symmetrization == BIDIRECTIONAL:
            graph_constants.edge_label_num *= 2
        if self.add_self_edges:
            graph_constants.edge_label_num += 1
        return graph_constants

<<<<<<< HEAD
    def proofstates_tfrecord_filepath(self, tfrecord_prefix: Path) -> Path:
        """
        Returns the filepath for the proof-states TFRecord file with prefix `tfrecord_prefix`.

        @param tfrecord_prefix: the filepath prefix to the TFRecord files for the dataset
        @return: a Path to the TFRecord file containing all proof-states
        """
        return tfrecord_prefix.with_stem(f'{tfrecord_prefix.stem}-proofstates-{self.max_subgraph_size}').with_suffix('.tfrecord')

    def definitions_tfrecord_filepath(self, tfrecord_prefix: Path) -> Path:
        """
        Returns the filepath for the definitions TFRecord file with prefix `tfrecord_prefix`.

        @param tfrecord_prefix: the filepath prefix to the TFRecord files for the dataset
        @return: a Path to the TFRecord file containing all definitions
        """
        return tfrecord_prefix.with_stem(f'{tfrecord_prefix.stem}-definitions-{self.max_subgraph_size}').with_suffix('.tfrecord')

    @staticmethod
    def graph_constants_filepath(tfrecord_prefix: Path) -> Path:
        """
        Returns the filepath for the graph constants YAML file with prefix `tfrecord_prefix`.

        @param tfrecord_prefix: the filepath prefix to the TFRecord files for the dataset
        @return: a Path to the YAML file containing the (original) graph constants
        """
        return tfrecord_prefix.with_stem(f'{tfrecord_prefix.stem}-constants').with_suffix('.yml')

    def dump(self, tfrecord_prefix: Path) -> None:
        """
        Create TFRecord files for this dataset.
        WARNING: this function will overwrite files if they already exist!

        @param tfrecord_prefix: the prefix for the TFRecord files we want to create
        """
        proofstates_tfrecord_filepath = self.proofstates_tfrecord_filepath(tfrecord_prefix)
        definitions_tfrecord_filepath = self.definitions_tfrecord_filepath(tfrecord_prefix)
        graph_constants_filepath = self.graph_constants_filepath(tfrecord_prefix)

        # Make sure we dump the original data, not the pre-processed data!
        datasets = {
            proofstates_tfrecord_filepath: self._proofstates(), # TODO: train / valid label
            definitions_tfrecord_filepath: self._definitions(), # TODO: train / valid label
        }
        for tfrecord_filepath, dataset in datasets.items():
            logger.info(f'exporting {tfrecord_filepath}')
            with tf.io.TFRecordWriter(str(tfrecord_filepath.absolute())) as writer:
                for graph_tensor in iter(dataset):
                    example = tfgnn.write_example(graph_tensor)
                    writer.write(example.SerializeToString())

        logger.info(f'exporting {graph_constants_filepath}')
        graph_constants_filepath.write_text(yaml.dump(self._graph_constants.__dict__))

=======
>>>>>>> 34c9863b
    def stats(self, split: Tuple[int, int] = (9,1), split_random_seed: int = 0) -> dict[str, dict[str, int]]:
        """
        Compute statistics for the proof-state and definition datasets.

        @param split: a pair of (not necessarily normalized) probabilities for the train and validation splits
        @param split_random_seed: the seed to use for the train/validation split
        @return: a dictionary with statistics for the proof-state and definition datasets
        """
        split_settings = (tuple(split), split_random_seed)
        if split_settings not in self._stats.keys():
            logger.info('computing dataset statistics (this may take a while)...')

            train_proofstates, valid_proofstates = self.proofstates(split=split,
                                                                    split_random_seed=split_random_seed,
                                                                    shuffle=False)

            proofstate_datasets = {'train_proofstates': train_proofstates.batch(self.STATISTICS_BATCH_SIZE),
                                   'valid_proofstates': valid_proofstates.batch(self.STATISTICS_BATCH_SIZE)}
            definition_dataset = self.definitions(0).batch(self.STATISTICS_BATCH_SIZE) # TODO: what are we using definitions for here?

            stats = {}
            for name, dataset in proofstate_datasets.items():
                num_arguments = dataset.reduce(0, lambda result, proofstate_graph: result + self._count_proofstate_arguments(proofstate_graph))
                num_local_arguments = dataset.reduce(0, lambda result, proofstate_graph: result + self._count_proofstate_local_arguments(proofstate_graph))
                num_global_arguments = dataset.reduce(0, lambda result, proofstate_graph: result + self._count_proofstate_global_arguments(proofstate_graph))
                num_local_proofstates = dataset.reduce(0, lambda result, proofstate_graph: result + self._count_proofstate_local(proofstate_graph))
                num_global_proofstates = dataset.reduce(0, lambda result, proofstate_graph: result + self._count_proofstate_global(proofstate_graph))

                stats[name] = self._basic_stats(dataset)
                stats[name].update({
                    'num_arguments': int(num_arguments),
                    'num_local_arguments': int(num_local_arguments),
                    'num_global_arguments': int(num_global_arguments),
                    'num_local_proofstates': int(num_local_proofstates),
                    'num_global_proofstates': int(num_global_proofstates)
                })

            num_definitions = definition_dataset.reduce(0, lambda result, definition_graph: result + self._count_definitions(definition_graph))
            stats['definitions'] = self._basic_stats(definition_dataset)
            stats['definitions'].update({'num_definitions': int(num_definitions)})

            self._stats[split_settings] = stats
        return self._stats[split_settings]

    @staticmethod
    def _no_none_arguments(proofstate_graph: tfgnn.GraphTensor) -> tf.Tensor:
        """
        Check whether a proof-state contains no `None` arguments.

        @param proofstate_graph: a scalar GraphTensor for a proof-state
        @return: true if the proof-state does not contain any `None` arguments
        """
        return tf.reduce_all(tf.reduce_max(tf.stack([proofstate_graph.context['local_arguments'], proofstate_graph.context['global_arguments']], axis=-1), axis=-1) != -1)

    @staticmethod
    def _symmetrize(graph_tensor: tfgnn.GraphTensor,
                    edge_label_num: int,
                    symmetric_edges: bool = False
                    ) -> tfgnn.GraphTensor:
        """
        Duplicates the edges in a graph tensor to make them go in both directions.
        Optionally forces both edges to have the same label.

        @param graph_tensor: the input graph
        @param edge_label_num: the total number of edge labels
        @param symmetric_edges: set to true in order to have forward and backward edges with the same labels
        @return: the symmetrized graph tensor
        """
        sources = graph_tensor.edge_sets['edge'].adjacency.source
        targets = graph_tensor.edge_sets['edge'].adjacency.target
        edge_labels = graph_tensor.edge_sets['edge']['edge_label']

        new_sources = tf.concat([sources, targets], axis=-1)
        new_targets = tf.concat([targets, sources], axis=-1)
        if symmetric_edges:
            new_edge_labels = tf.concat([edge_labels, edge_labels], axis=-1)
        else:
            new_edge_labels = tf.concat([edge_labels, edge_labels + edge_label_num], axis=-1)

        adjacency = tfgnn.Adjacency.from_indices(source=('node', new_sources),
                                                 target=('node', new_targets))

        edge_set = tfgnn.EdgeSet.from_fields(features={'edge_label': new_edge_labels},
                                             sizes=graph_tensor.edge_sets['edge'].sizes * 2,
                                             adjacency=adjacency)

        return tfgnn.GraphTensor.from_pieces(context=graph_tensor.context,
                                             node_sets=graph_tensor.node_sets,
                                             edge_sets={'edge': edge_set})

    @staticmethod
    def _add_self_edges(graph_tensor: tfgnn.GraphTensor,
                        edge_label_num: int,
                        ) -> tfgnn.GraphTensor:
        """
        Creates a self-edge for each node in the graph, assigning it a new edge label.
        This function should be used *after* any calls _symmetrize_graph_tensor, never before.

        @param graph_tensor: the input graph
        @param edge_label_num: the total number of edge labels
        @return: a graph tensor with one additional self-edge per node
        """
        num_nodes = graph_tensor.node_sets['node'].sizes[0]
        sources = graph_tensor.edge_sets['edge'].adjacency.source
        targets = graph_tensor.edge_sets['edge'].adjacency.target
        edge_labels = graph_tensor.edge_sets['edge']['edge_label']

        node_ids = tf.range(num_nodes)
        new_sources = tf.concat([sources, node_ids], axis=-1)
        new_targets = tf.concat([targets, node_ids], axis=-1)
        new_edge_labels = tf.concat([edge_labels, edge_label_num * tf.ones(shape=num_nodes, dtype=tf.int64)], axis=-1)

        adjacency = tfgnn.Adjacency.from_indices(source=('node', new_sources),
                                                 target=('node', new_targets))

        edge_set = tfgnn.EdgeSet.from_fields(features={'edge_label': new_edge_labels},
                                             sizes=graph_tensor.edge_sets['edge'].sizes + num_nodes,
                                             adjacency=adjacency)

        return tfgnn.GraphTensor.from_pieces(context=graph_tensor.context,
                                             node_sets=graph_tensor.node_sets,
                                             edge_sets={'edge': edge_set})

    def _preprocess_single(self, x):
        # applying symmetrization
        edge_label_num = self._graph_constants.edge_label_num
        if self.symmetrization == UNDIRECTED:
            x = self._symmetrize(x, edge_label_num, True)
        elif self.symmetrization == BIDIRECTIONAL:
            x = self._symmetrize(x, edge_label_num, False)
            edge_label_num *= 2
        # introducing self edges
        if self.add_self_edges:
            x = self._add_self_edges(x, edge_label_num)
        return x

    def _preprocess(self, dataset: tf.data.Dataset) -> tf.data.Dataset:
        """
        Applies the symmetrization and adds self-edges to the GraphTensor objects streamed by the input dataset.

        @param dataset: the dataset of GraphTensor objects we want to process
        @return: a tf.data.Dataset object with symmetrization and self-edges added according to the dataset config
        """
        # applying symmetrization
        edge_label_num = self._graph_constants.edge_label_num
        if self.symmetrization == UNDIRECTED:
            dataset = dataset.map(lambda graph_tensor: self._symmetrize(graph_tensor, edge_label_num, True),
                                  num_parallel_calls=tf.data.AUTOTUNE)
        elif self.symmetrization == BIDIRECTIONAL:
            dataset = dataset.map(lambda graph_tensor: self._symmetrize(graph_tensor, edge_label_num, False),
                                  num_parallel_calls=tf.data.AUTOTUNE)
            edge_label_num *= 2

        # introducing self edges
        if self.add_self_edges:
            dataset = dataset.map(lambda graph_tensor: self._add_self_edges(graph_tensor, edge_label_num),
                                  num_parallel_calls=tf.data.AUTOTUNE)

        return dataset

    @staticmethod
    def _count_graphs(graph_tensor: tfgnn.GraphTensor) -> tf.Tensor:
        """
        Counts the number of graphs in a batched GraphTensor.
        """
        return graph_tensor.total_num_components

    @staticmethod
    def _count_nodes(graph_tensor: tfgnn.GraphTensor) -> tf.Tensor:
        """
        Count the number of nodes in a batched GraphTensor.
        """
        return tf.reduce_sum(graph_tensor.node_sets['node'].sizes)

    @staticmethod
    def _min_nodes(graph_tensor: tfgnn.GraphTensor) -> tf.Tensor:
        """
        Count the minimum number of nodes in a batched GraphTensor.
        """
        return tf.reduce_min(graph_tensor.node_sets['node'].sizes)

    @staticmethod
    def _max_nodes(graph_tensor: tfgnn.GraphTensor) -> tf.Tensor:
        """
        Count the maximum number of nodes in a batched GraphTensor.
        """
        return tf.reduce_max(graph_tensor.node_sets['node'].sizes)

    @staticmethod
    def _count_edges(graph_tensor: tfgnn.GraphTensor) -> tf.Tensor:
        """
        Count the number of edges in a batched GraphTensor.
        """
        return tf.reduce_sum(graph_tensor.edge_sets['edge'].sizes)

    @staticmethod
    def _min_edges(graph_tensor: tfgnn.GraphTensor) -> tf.Tensor:
        """
        Count the minimum number of edges in a batched GraphTensor.
        """
        return tf.reduce_min(graph_tensor.edge_sets['edge'].sizes)

    @staticmethod
    def _max_edges(graph_tensor: tfgnn.GraphTensor) -> tf.Tensor:
        """
        Count the maximum number of edges in a batched GraphTensor.
        """
        return tf.reduce_max(graph_tensor.edge_sets['edge'].sizes)

    @classmethod
    def _basic_stats(cls, dataset: tf.data.Dataset) -> Dict[str, Any]:
        """
        Gather basic statistics about a graph dataset (applicable to proof-state and definition graphs).

        @param dataset: the tf.data.Dataset we want statistics for
        @return: a dict with basic statistics about the graphs
        """
        num_graphs = dataset.reduce(0, lambda result, graph_tensor: result + cls._count_graphs(graph_tensor))
        num_nodes = dataset.reduce(0, lambda result, graph_tensor: result + cls._count_nodes(graph_tensor))
        min_num_nodes = dataset.reduce(int(1e9), lambda result, graph_tensor: tf.math.minimum(result, cls._min_nodes(graph_tensor)))
        max_num_nodes = dataset.reduce(0, lambda result, graph_tensor: tf.math.maximum(result, cls._max_nodes(graph_tensor)))
        num_edges = dataset.reduce(0, lambda result, graph_tensor: result + cls._count_edges(graph_tensor))
        min_num_edges = dataset.reduce(int(1e9), lambda result, graph_tensor: tf.math.minimum(result, cls._min_edges(graph_tensor)))
        max_num_edges = dataset.reduce(0, lambda result, graph_tensor: tf.math.maximum(result, cls._max_edges(graph_tensor)))
        return {
            'num_graphs': int(num_graphs),
            'num_nodes': int(num_nodes),
            'min_num_nodes': int(min_num_nodes),
            'max_num_nodes': int(max_num_nodes),
            'num_edges': int(num_edges),
            'min_num_edges': int(min_num_edges),
            'max_num_edges': int(max_num_edges),
            'mean_num_nodes': float(num_nodes / num_graphs),
            'mean_num_edges': float(num_edges / num_graphs)
        }

    @staticmethod
    def _count_proofstate_arguments(proofstate_graph: tfgnn.GraphTensor) -> tf.Tensor:
        """
        Counts the number of arguments in a batched GraphTensor of proof-states.
        """
        return tf.shape(proofstate_graph.context['local_arguments'].flat_values)[0]

    @staticmethod
    def _count_proofstate_local_arguments(proofstate_graph: tfgnn.GraphTensor) -> tf.Tensor:
        """
        Counts the number of local arguments which are not `None` in a batched GraphTensor of proof-states.
        """
        return tf.reduce_sum(tf.where(proofstate_graph.context['local_arguments'].flat_values!=-1, 1, 0))

    @staticmethod
    def _count_proofstate_global_arguments(proofstate_graph: tfgnn.GraphTensor) -> tf.Tensor:
        """
        Counts the number of arguments (local or global) which are not `None` in a batched GraphTensor of proof-states.
        """
        argument_ids = tf.stack([proofstate_graph.context['local_arguments'].flat_values,
                                 proofstate_graph.context['global_arguments'].flat_values], axis=-1)
        return tf.reduce_sum(tf.where(tf.reduce_max(argument_ids, axis=-1)!=-1, 1, 0))

    @staticmethod
    def _count_proofstate_local(proofstate_graph: tfgnn.GraphTensor) -> tf.Tensor:
        """
        Counts the number of proof-states without any `None` local arguments in a batched GraphTensor of proof-states.
        """
        return tf.reduce_sum(tf.cast(tf.reduce_min(proofstate_graph.context['local_arguments'], axis=-1) > -1, dtype=tf.int32))

    @staticmethod
    def _count_proofstate_global(proofstate_graph: tfgnn.GraphTensor) -> tf.Tensor:
        """
        Counts the number of proof-states without any `None` arguments (local or global) in a batched GraphTensor of proof-states.
        """
        global_plus_local = proofstate_graph.context['global_arguments'] + proofstate_graph.context['local_arguments']
        return tf.reduce_sum(tf.cast(tf.reduce_min(global_plus_local, axis = -1).flat_values > -2, dtype=tf.int32))

    @staticmethod
    def _count_definitions(definition_graph: tfgnn.GraphTensor) -> tf.Tensor:
        """
        Counts the number of node labels defined in a batched GraphTensor of definitions.
        """
        return tf.reduce_sum(tf.cast(definition_graph.context['num_definitions'], dtype=tf.int32))

<<<<<<< HEAD

class TFRecordDataset(Dataset):
    """
    Subclass for TF-GNN datasets which are read from TFRecord files
    (no GraphTensor construction here, so this is presumably more efficient than using `DataServerDataset`).
    """
    def __init__(self, tfrecord_prefix: Path, **kwargs):
        """
        @param tfrecord_prefix: the prefix for the .tfrecord files containing the data
        @param kwargs: additional keyword arguments are passed on to the parent class
        """
        # load the graph constants
        graph_constants_filepath = self.graph_constants_filepath(tfrecord_prefix)
        if not graph_constants_filepath.exists():
            raise FileNotFoundError(f'{graph_constants_filepath} does not exist')

        with graph_constants_filepath.open('r') as yml_file:
            graph_constants = GraphConstants(**yaml.load(yml_file, Loader=yaml.UnsafeLoader))

        # initialize attributes of the parent class
        super().__init__(graph_constants=graph_constants, **kwargs)

        # load the proofstates
        proofstates_tfrecord_filepath = self.proofstates_tfrecord_filepath(tfrecord_prefix)
        if not proofstates_tfrecord_filepath.exists():
            raise FileNotFoundError(f'{proofstates_tfrecord_filepath} does not exist')

        self._proofstates_dataset = tf.data.TFRecordDataset(filenames=[str(proofstates_tfrecord_filepath.absolute())])

        # load the definitions
        definitions_tfrecord_filepath = self.definitions_tfrecord_filepath(tfrecord_prefix)
        if not definitions_tfrecord_filepath.exists():
            raise FileNotFoundError(f'{definitions_tfrecord_filepath} does not exist')

        self._definitions_dataset = tf.data.TFRecordDataset(filenames=[str(definitions_tfrecord_filepath.absolute())])

    @classmethod
    def from_yaml_config(cls, tfrecord_prefix: Path, yaml_filepath: Path) -> "TFRecordDataset":
        """
        Create a TFRecordDataset from a YAML configuration file

        @param tfrecord_prefix: the prefix for the .tfrecord files containing the data
        @param yaml_filepath: the filepath to the YAML file containing the
        @return: a TFRecordDataset object
        """
        with yaml_filepath.open() as yaml_file:
            dataset_config = yaml.load(yaml_file, Loader=yaml.SafeLoader)
        return cls(tfrecord_prefix=tfrecord_prefix, **dataset_config)

    @classmethod
    def _parse_tfrecord_dataset(cls, dataset: tf.data.Dataset, graph_spec: tfgnn.GraphTensorSpec) -> tf.data.Dataset:
        """
        Parse a TFRecordDataset into GraphTensor matching a given graph spec.

        @param dataset: the TFRecordDataset we want to parse
        @param graph_spec: the graph spec for the graphs contained in the dataset
        @return: a tf.data.Dataset containing all the graphs
        """
        return dataset.map(lambda graph_tensor: tfgnn.parse_single_example(graph_spec, graph_tensor),
                              num_parallel_calls=tf.data.AUTOTUNE)

    def _proofstates(self) -> tf.data.Dataset: # TODO: train / valid label
        """
        Returns a dataset with all the proof-states.

        @return: a tf.data.Dataset streaming GraphTensor objects
        """
        return self._parse_tfrecord_dataset(self._proofstates_dataset, graph_spec=proofstate_graph_spec)

    def _definitions(self) -> tf.data.Dataset: # TODO: train / valid label
        """
        Returns a dataset with all the definitions.

        @return: a tf.data.Dataset streaming GraphTensor objects
        """
        return self._parse_tfrecord_dataset(self._definitions_dataset, graph_spec=definition_graph_spec)


=======
>>>>>>> 34c9863b
class DataServerDataset(Dataset):
    """
    Subclass for TF-GNN datasets which are obtained directly from the loader
    (this is presumable slower than using pre-processed `TFRecordDataset`).
    UPDATE: `TFRecordDataset` no longer used
    TODO: merge this class with Dataset
    """

    # tf.TensorSpec for the data coming from the loader
    node_labels_spec = tf.TensorSpec(shape=(None,), dtype=tf.int64, name='node_labels')
    edges_spec = tf.TensorSpec(shape=(None,2), dtype=tf.int32, name='edges')
    edge_labels_spec = tf.TensorSpec(shape=(None,), dtype=tf.int64, name='edge_labels')
    edges_offset_spec = tf.TensorSpec(shape=(None,), dtype=tf.int32, name='edges_offset')
    loader_graph_spec = (node_labels_spec, edges_spec, edge_labels_spec, edges_offset_spec)

    root_spec = tf.TensorSpec(shape=(), dtype=tf.int64, name='root')

    local_context_ids_spec = tf.TensorSpec(shape=(None,), dtype=tf.int64, name='local_context_ids')
    global_context_ids_spec = tf.TensorSpec(shape=(None,), dtype=tf.int64, name='global_context_ids')
    context_spec = (local_context_ids_spec, global_context_ids_spec)

    name_spec = tf.TensorSpec(shape=(), dtype=tf.string, name='name')
    step_spec = tf.TensorSpec(shape=(), dtype=tf.int64, name='step')
    faithful_spec = tf.TensorSpec(shape=(), dtype=tf.int64, name='faithful')
    proofstate_info_spec = (name_spec, step_spec, faithful_spec)

    state_spec = (loader_graph_spec, root_spec, context_spec, proofstate_info_spec)

    tactic_id_spec = tf.TensorSpec(shape=(), dtype=tf.int64, name='tactic_id')
    arguments_array_spec = tf.TensorSpec(shape=(None, 2), dtype=tf.int64, name='arguments_array')
    action_spec = (tactic_id_spec, arguments_array_spec)

    graph_id_spec = tf.TensorSpec(shape=(), dtype=tf.int64, name='graph_id')

    num_definitions_spec = tf.TensorSpec(shape=(), dtype=tf.int64, name='num_definitions')
    definition_names_spec = tf.TensorSpec(shape=(None,), dtype=tf.string, name='definition_names')

    proofstate_data_spec = (state_spec, action_spec, graph_id_spec)
    definition_data_spec = (loader_graph_spec, num_definitions_spec, definition_names_spec)

    def __init__(self, data_dir: Path, max_subgraph_size: int = 1024, **kwargs):
        """
        @param data_dir: the directory containing the data
        @param max_subgraph_size: the maximum size of the returned sub-graphs
        @param kwargs: additional keyword arguments are passed on to the parent class
        """
        self.data_server = DataServer(data_dir=data_dir,
                                      max_subgraph_size=max_subgraph_size,
                                      split = SplitByFilePrefix("coq-tactician-stdlib.dev/theories/Init/Wf.bin")
                                      #split=(1,0,0),
                                      #split_random_seed=0
        )

        super().__init__(graph_constants=self.data_server.graph_constants(),
                         max_subgraph_size=max_subgraph_size,
                         **kwargs)

    @classmethod
    def from_yaml_config(cls, data_dir: Path, yaml_filepath: Path) -> "DataServerDataset":
        """
        Create a DataLoaderDataset from a YAML configuration file

        @param data_dir: the directory containing the data
        @param yaml_filepath: the filepath to the YAML file containing the
        @return: a DataLoaderDataset object
        """
        with yaml_filepath.open() as yaml_file:
            dataset_config = yaml.load(yaml_file, Loader=yaml.SafeLoader)
        return cls(data_dir=data_dir, **dataset_config)

    @staticmethod
    def _make_bare_graph_tensor(node_labels: tf.Tensor,
                                sources: tf.Tensor,
                                targets: tf.Tensor,
                                edge_labels: tf.Tensor
                                ) -> tfgnn.GraphTensor:
        """
        Converts the data loader's graph representation into a TF-GNN compatible GraphTensor.

        @param node_labels: tf.Tensor of node labels (dtype=tf.int64)
        @param sources: tf.Tensor of edge sources (dtype=tf.int32)
        @param targets: tf.Tensor of edge targets (dtype=tf.int32)
        @param edge_labels: tf.Tensor of edge labels (dtype=tf.int64)
        @return: a GraphTensor object that is compatible with the `bare_graph_spec` in `graph_schema.py`
        """
        node_set = tfgnn.NodeSet.from_fields(features={'node_label': node_labels},
                                             sizes=tf.shape(node_labels))

        adjacency = tfgnn.Adjacency.from_indices(source=('node', sources),
                                                 target=('node', targets))

        edge_set = tfgnn.EdgeSet.from_fields(features={'edge_label': edge_labels},
                                             sizes=tf.shape(edge_labels),
                                             adjacency=adjacency)

        return tfgnn.GraphTensor.from_pieces(node_sets={'node': node_set}, edge_sets={'edge': edge_set})

    @staticmethod
    def _split_action_arguments(arguments_array: tf.Tensor, local_context_length: tf.Tensor) -> Tuple[tf.Tensor, tf.Tensor]:
        """
        Convert an action's arguments from loader format into the corresponding TF-GNN format.

        @param arguments_array: the argument array, as returned by the DataServer
        @param local_context_length: the size of the local context in the proofstate
        @return: a pair with a tf.Tensor for the local arguments and a tf.Tensor for the global arguments
        """
        is_global_argument, argument_ids = tf.unstack(arguments_array, axis=1)

        # there can still be local arguments that are None
        is_valid_local_argument = tf.where(is_global_argument == 0, argument_ids, int(1e9)) < local_context_length
        local_arguments = tf.where(is_valid_local_argument, argument_ids, -1)

        # global arguments go from 0 to node_label_num-base_node_label_num
        global_arguments = tf.where(is_global_argument == 1, argument_ids, -1)

        return local_arguments, global_arguments

    @classmethod
    def _make_proofstate_graph_tensor(cls,
                                      state: Tuple,
                                      action: Tuple,
                                      graph_id: tf.Tensor) -> tfgnn.GraphTensor:
        """
        Converts the data loader's proof-state representation into a TF-GNN compatible GraphTensor.

        @param state: the tuple containing tf.Tensor objects for the graph structure
        @param action: the tuple containing tf.Tensor objects for the tactic and arguments
        @param graph_id: the id of the graph
        @return: a GraphTensor object that is compatible with the `proofstate_graph_spec` in `graph_schema.py`
        """
        loader_graph, root, context, proofstate_info = state
        context_node_ids, available_global_context = context
        node_labels, edges, edge_labels, _ = loader_graph
        sources = edges[:, 0]
        targets = edges[:, 1]
        proofstate_name, proofstate_step, proofstate_faithful = proofstate_info

        bare_graph_tensor = cls._make_bare_graph_tensor(node_labels, sources, targets, edge_labels)

        local_context_length = tf.shape(context_node_ids, out_type=tf.int64)[0]

        tactic_id, tactic_args = action
        local_arguments, global_arguments = cls._split_action_arguments(tactic_args, local_context_length)

        context = tfgnn.Context.from_fields(features={
            'tactic': tf.expand_dims(tactic_id, axis=0),
            'local_context_ids': tf.RaggedTensor.from_tensor(tensor=tf.expand_dims(context_node_ids, axis=0),
                                                             row_splits_dtype=tf.int32),
            'global_context_ids': tf.RaggedTensor.from_tensor(tensor=tf.expand_dims(available_global_context, axis=0),
                                                              row_splits_dtype=tf.int32),
            'local_arguments': tf.RaggedTensor.from_tensor(tensor=tf.expand_dims(local_arguments, axis=0),
                                                           row_splits_dtype=tf.int32),
            'global_arguments': tf.RaggedTensor.from_tensor(tensor=tf.expand_dims(global_arguments, axis=0),
                                                            row_splits_dtype=tf.int32),
            'graph_id': tf.expand_dims(graph_id, axis=0),
            'name': tf.expand_dims(proofstate_name, axis=0),
            'step': tf.expand_dims(proofstate_step, axis=0),
            'faithful': tf.expand_dims(proofstate_faithful, axis=0)
        })

        return tfgnn.GraphTensor.from_pieces(node_sets=bare_graph_tensor.node_sets,
                                             edge_sets=bare_graph_tensor.edge_sets,
                                             context=context)

    @classmethod
    def _make_definition_graph_tensor(cls,
                                      loader_graph: Tuple,
                                      num_definitions: tf.Tensor,
                                      definition_names: tf.Tensor
                                      ) -> tfgnn.GraphTensor:
        """
        Converts the data loader's definition cluster representation into a TF-GNN compatible GraphTensor.

        @param loader_graph: Tuple of tf.Tensor objects encoding the graph in the loader's format
        @param num_definitions: tf.Tensor for the number of labels being defined (dtype=tf.int64)
        @return: a GraphTensor object that is compatible with the `definition_graph_spec` in `graph_schema.py`
        """
        node_labels, edges, edge_labels, _ = loader_graph
        sources = edges[:, 0]
        targets = edges[:, 1]

        bare_graph_tensor = cls._make_bare_graph_tensor(node_labels, sources, targets, edge_labels)

        context = tfgnn.Context.from_fields(features={
            'num_definitions': tf.expand_dims(num_definitions, axis=0),
            'definition_names': tf.RaggedTensor.from_tensor(tensor=tf.expand_dims(definition_names, axis=0),
                                                            row_splits_dtype=tf.int32)
        })

        return tfgnn.GraphTensor.from_pieces(node_sets=bare_graph_tensor.node_sets,
                                             edge_sets=bare_graph_tensor.edge_sets,
                                             context=context)

    @staticmethod
    def _loader_to_proofstate_data(loader_data: tuple[LoaderProofstate, LoaderAction, int]) -> tuple:
        """Convert loader proofstate and action format to corresponding format for proofstate_data_spec"""
        state, action, id = loader_data 
        # state
        graph = state.graph
        graph_tuple = (graph.nodes, graph.edges, graph.edge_labels, graph.edge_offsets)
        context_tuple = (state.context.local_context, state.context.global_context)
        metadata_tuple = (state.metadata.name, state.metadata.step, state.metadata.is_faithful)
        state_tuple = (graph_tuple, state.root, context_tuple, metadata_tuple)

        # action
        action_tuple = (action.tactic_id, action.args)

        return (state_tuple, action_tuple, id)

    def _proofstates(self, label : int = 0) -> tf.data.Dataset:
        """
        Returns a dataset with all the proof-states.

        @return: a tf.data.Dataset streaming GraphTensor objects
        """
        proofstates = tf.data.Dataset.from_generator(
            lambda: map(self._loader_to_proofstate_data, self.data_server.get_datapoints(label, shuffled=False, as_text=False)),
            output_signature=self.proofstate_data_spec
        )
        return proofstates.map(self._make_proofstate_graph_tensor, num_parallel_calls=tf.data.AUTOTUNE)

    @staticmethod
    def _loader_to_definition_data(defn: LoaderDefinition) -> tuple:
        """Convert loader definition format to corresponding format for definition_data_spec"""
        graph = defn.graph
        graph_tuple = (graph.nodes, graph.edges, graph.edge_labels, graph.edge_offsets)

        return (graph_tuple, defn.num_definitions, defn.definition_names)

    def _definitions(self, label) -> tf.data.Dataset:
        """
        Returns a dataset with all the definitions.

        @return: a tf.data.Dataset streaming GraphTensor objects
        """
        dataset = tf.data.Dataset.from_generator(
            lambda: map(self._loader_to_definition_data, self.data_server.def_cluster_subgraphs(label)),
            output_signature=self.definition_data_spec
        )
        return dataset.map(self._make_definition_graph_tensor, num_parallel_calls=tf.data.AUTOTUNE)<|MERGE_RESOLUTION|>--- conflicted
+++ resolved
@@ -160,63 +160,6 @@
             graph_constants.edge_label_num += 1
         return graph_constants
 
-<<<<<<< HEAD
-    def proofstates_tfrecord_filepath(self, tfrecord_prefix: Path) -> Path:
-        """
-        Returns the filepath for the proof-states TFRecord file with prefix `tfrecord_prefix`.
-
-        @param tfrecord_prefix: the filepath prefix to the TFRecord files for the dataset
-        @return: a Path to the TFRecord file containing all proof-states
-        """
-        return tfrecord_prefix.with_stem(f'{tfrecord_prefix.stem}-proofstates-{self.max_subgraph_size}').with_suffix('.tfrecord')
-
-    def definitions_tfrecord_filepath(self, tfrecord_prefix: Path) -> Path:
-        """
-        Returns the filepath for the definitions TFRecord file with prefix `tfrecord_prefix`.
-
-        @param tfrecord_prefix: the filepath prefix to the TFRecord files for the dataset
-        @return: a Path to the TFRecord file containing all definitions
-        """
-        return tfrecord_prefix.with_stem(f'{tfrecord_prefix.stem}-definitions-{self.max_subgraph_size}').with_suffix('.tfrecord')
-
-    @staticmethod
-    def graph_constants_filepath(tfrecord_prefix: Path) -> Path:
-        """
-        Returns the filepath for the graph constants YAML file with prefix `tfrecord_prefix`.
-
-        @param tfrecord_prefix: the filepath prefix to the TFRecord files for the dataset
-        @return: a Path to the YAML file containing the (original) graph constants
-        """
-        return tfrecord_prefix.with_stem(f'{tfrecord_prefix.stem}-constants').with_suffix('.yml')
-
-    def dump(self, tfrecord_prefix: Path) -> None:
-        """
-        Create TFRecord files for this dataset.
-        WARNING: this function will overwrite files if they already exist!
-
-        @param tfrecord_prefix: the prefix for the TFRecord files we want to create
-        """
-        proofstates_tfrecord_filepath = self.proofstates_tfrecord_filepath(tfrecord_prefix)
-        definitions_tfrecord_filepath = self.definitions_tfrecord_filepath(tfrecord_prefix)
-        graph_constants_filepath = self.graph_constants_filepath(tfrecord_prefix)
-
-        # Make sure we dump the original data, not the pre-processed data!
-        datasets = {
-            proofstates_tfrecord_filepath: self._proofstates(), # TODO: train / valid label
-            definitions_tfrecord_filepath: self._definitions(), # TODO: train / valid label
-        }
-        for tfrecord_filepath, dataset in datasets.items():
-            logger.info(f'exporting {tfrecord_filepath}')
-            with tf.io.TFRecordWriter(str(tfrecord_filepath.absolute())) as writer:
-                for graph_tensor in iter(dataset):
-                    example = tfgnn.write_example(graph_tensor)
-                    writer.write(example.SerializeToString())
-
-        logger.info(f'exporting {graph_constants_filepath}')
-        graph_constants_filepath.write_text(yaml.dump(self._graph_constants.__dict__))
-
-=======
->>>>>>> 34c9863b
     def stats(self, split: Tuple[int, int] = (9,1), split_random_seed: int = 0) -> dict[str, dict[str, int]]:
         """
         Compute statistics for the proof-state and definition datasets.
@@ -498,87 +441,6 @@
         """
         return tf.reduce_sum(tf.cast(definition_graph.context['num_definitions'], dtype=tf.int32))
 
-<<<<<<< HEAD
-
-class TFRecordDataset(Dataset):
-    """
-    Subclass for TF-GNN datasets which are read from TFRecord files
-    (no GraphTensor construction here, so this is presumably more efficient than using `DataServerDataset`).
-    """
-    def __init__(self, tfrecord_prefix: Path, **kwargs):
-        """
-        @param tfrecord_prefix: the prefix for the .tfrecord files containing the data
-        @param kwargs: additional keyword arguments are passed on to the parent class
-        """
-        # load the graph constants
-        graph_constants_filepath = self.graph_constants_filepath(tfrecord_prefix)
-        if not graph_constants_filepath.exists():
-            raise FileNotFoundError(f'{graph_constants_filepath} does not exist')
-
-        with graph_constants_filepath.open('r') as yml_file:
-            graph_constants = GraphConstants(**yaml.load(yml_file, Loader=yaml.UnsafeLoader))
-
-        # initialize attributes of the parent class
-        super().__init__(graph_constants=graph_constants, **kwargs)
-
-        # load the proofstates
-        proofstates_tfrecord_filepath = self.proofstates_tfrecord_filepath(tfrecord_prefix)
-        if not proofstates_tfrecord_filepath.exists():
-            raise FileNotFoundError(f'{proofstates_tfrecord_filepath} does not exist')
-
-        self._proofstates_dataset = tf.data.TFRecordDataset(filenames=[str(proofstates_tfrecord_filepath.absolute())])
-
-        # load the definitions
-        definitions_tfrecord_filepath = self.definitions_tfrecord_filepath(tfrecord_prefix)
-        if not definitions_tfrecord_filepath.exists():
-            raise FileNotFoundError(f'{definitions_tfrecord_filepath} does not exist')
-
-        self._definitions_dataset = tf.data.TFRecordDataset(filenames=[str(definitions_tfrecord_filepath.absolute())])
-
-    @classmethod
-    def from_yaml_config(cls, tfrecord_prefix: Path, yaml_filepath: Path) -> "TFRecordDataset":
-        """
-        Create a TFRecordDataset from a YAML configuration file
-
-        @param tfrecord_prefix: the prefix for the .tfrecord files containing the data
-        @param yaml_filepath: the filepath to the YAML file containing the
-        @return: a TFRecordDataset object
-        """
-        with yaml_filepath.open() as yaml_file:
-            dataset_config = yaml.load(yaml_file, Loader=yaml.SafeLoader)
-        return cls(tfrecord_prefix=tfrecord_prefix, **dataset_config)
-
-    @classmethod
-    def _parse_tfrecord_dataset(cls, dataset: tf.data.Dataset, graph_spec: tfgnn.GraphTensorSpec) -> tf.data.Dataset:
-        """
-        Parse a TFRecordDataset into GraphTensor matching a given graph spec.
-
-        @param dataset: the TFRecordDataset we want to parse
-        @param graph_spec: the graph spec for the graphs contained in the dataset
-        @return: a tf.data.Dataset containing all the graphs
-        """
-        return dataset.map(lambda graph_tensor: tfgnn.parse_single_example(graph_spec, graph_tensor),
-                              num_parallel_calls=tf.data.AUTOTUNE)
-
-    def _proofstates(self) -> tf.data.Dataset: # TODO: train / valid label
-        """
-        Returns a dataset with all the proof-states.
-
-        @return: a tf.data.Dataset streaming GraphTensor objects
-        """
-        return self._parse_tfrecord_dataset(self._proofstates_dataset, graph_spec=proofstate_graph_spec)
-
-    def _definitions(self) -> tf.data.Dataset: # TODO: train / valid label
-        """
-        Returns a dataset with all the definitions.
-
-        @return: a tf.data.Dataset streaming GraphTensor objects
-        """
-        return self._parse_tfrecord_dataset(self._definitions_dataset, graph_spec=definition_graph_spec)
-
-
-=======
->>>>>>> 34c9863b
 class DataServerDataset(Dataset):
     """
     Subclass for TF-GNN datasets which are obtained directly from the loader
