from typing import Tuple, Dict, Iterable, Optional, Any, Callable

import argparse
import yaml
import tensorflow as tf
import tensorflow_gnn as tfgnn
from pathlib import Path
from math import ceil

from graph2tac.loader.data_server import DataServer, GraphConstants, graph_as
from graph2tac.tfgnn.graph_schema import proofstate_graph_spec, definition_graph_spec


BIDIRECTIONAL = 'bidirectional'
UNDIRECTED = 'undirected'


class Dataset:
    """
    Base class for TF-GNN datasets, subclasses should populate the _graph_constants
    attribute and implement the following methods:
        - _train_proofstates
        - _valid_proofstates
        - _definitions
    """
    SHUFFLE_BUFFER_SIZE = int(1e4)
    STATISTICS_BATCH_SIZE = int(1e4)

    _train_proofstates: Callable[[], tf.data.Dataset]
    _valid_proofstates: Callable[[], tf.data.Dataset]
    _definitions: Callable[[], tf.data.Dataset]
    _graph_constants: GraphConstants

    def __init__(self,
                 symmetrization: Optional[str] = None,
                 add_self_edges: bool = False,
                 split_random_seed: int = 0,
                 max_subgraph_size: int = 1024):
        """
        @param symmetrization: use BIDIRECTIONAL, UNDIRECTED or None
        @param add_self_edges: whether to add a self-loop to each node
        @param split_random_seed: the seed for random splitting
        @param max_subgraph_size: the maximum size of the returned sub-graphs
        """
        if symmetrization is not None and symmetrization != BIDIRECTIONAL and symmetrization != UNDIRECTED:
            raise ValueError(f'{symmetrization} is not a valid graph symmetrization scheme (use {BIDIRECTIONAL}, {UNDIRECTED} or None)')
        self.symmetrization = symmetrization
        self.add_self_edges = add_self_edges
        self.split_random_seed = split_random_seed
        self.max_subgraph_size = max_subgraph_size
        self.options = tf.data.Options()
        self._stats = None

    def get_config(self) -> dict:
        return {
            'symmetrization': self.symmetrization,
            'add_self_edges': self.add_self_edges,
            'split_random_seed': self.split_random_seed,
            'max_subgraph_size': self.max_subgraph_size
        }

    def train_proofstates(self, shuffle: bool = True) -> tf.data.Dataset:
        """
        Returns the training proof-state dataset.
        """
        return self._preprocess(self._train_proofstates(), shuffle=shuffle)

    def valid_proofstates(self, shuffle: bool = True) -> tf.data.Dataset:
        """
        Returns the validation proof-state dataset.
        """
        return self._preprocess(self._valid_proofstates(), shuffle=shuffle)

    def definitions(self, shuffle: bool = True) -> tf.data.Dataset:
        """
        Returns the definition dataset.
        """
        return self._preprocess(self._definitions(), shuffle=shuffle)

    def graph_constants(self) -> GraphConstants:
        """
        Update the original GraphConstants object according to the graph transformations used.

        :return: a GraphConstants object with a possibly updated number of edge labels
        """
        graph_constants = GraphConstants(**self._graph_constants.__dict__)
        if self.symmetrization == BIDIRECTIONAL:
            graph_constants.edge_label_num *= 2
        if self.add_self_edges:
            graph_constants.edge_label_num += 1
        return graph_constants

    def dump(self, tfrecord_prefix: Path) -> None:
        """
        Create TFRecord files for this dataset.
        WARNING: this function will overwrite files if they already exist!

        @param tfrecord_prefix: the prefix for the TFRecord files we want to create
        """
        train_tfrecord_filepath = self._train_tfrecord_filepath(tfrecord_prefix)
        valid_tfrecord_filepath = self._valid_tfrecord_filepath(tfrecord_prefix)
        definition_tfrecord_filepath = self._definition_tfrecord_filepath(tfrecord_prefix)
        graph_constants_filepath = self._graph_constants_filepath(tfrecord_prefix)

        # Make sure we dump the original data, not the pre-processed data!
        datasets = {
            train_tfrecord_filepath: self._train_proofstates(),
            valid_tfrecord_filepath: self._valid_proofstates(),
            definition_tfrecord_filepath: self._definitions(),
        }
        for tfrecord_filepath, dataset in datasets.items():
            print(f'exporting {tfrecord_filepath}')
            with tf.io.TFRecordWriter(str(tfrecord_filepath.absolute())) as writer:
                for graph_tensor in iter(dataset):
                    example = tfgnn.write_example(graph_tensor)
                    writer.write(example.SerializeToString())

        print(f'exporting {graph_constants_filepath}')
        graph_constants_filepath.write_text(yaml.dump(self._graph_constants.__dict__))

    def stats(self) -> dict[str, dict[str, int]]:
        """
        Compute statistics for the various datasets.
        """
        if self._stats is None:
            print('computing dataset statistics (this may take a while)...')

            proofstate_datasets = {'train_proofstates': self.train_proofstates().batch(self.STATISTICS_BATCH_SIZE),
                                   'valid_proofstates': self.valid_proofstates().batch(self.STATISTICS_BATCH_SIZE)}
            definition_dataset = self.definitions().batch(self.STATISTICS_BATCH_SIZE)

            self._stats = {}
            for name, dataset in proofstate_datasets.items():
                num_arguments = dataset.reduce(0, lambda result, proofstate_graph: result + self._count_proofstate_arguments(proofstate_graph))
                num_local_arguments = dataset.reduce(0, lambda result, proofstate_graph: result + self._count_proofstate_local_arguments(proofstate_graph))
                num_global_arguments = dataset.reduce(0, lambda result, proofstate_graph: result + self._count_proofstate_global_arguments(proofstate_graph))
                num_local_proofstates = dataset.reduce(0, lambda result, proofstate_graph: result + self._count_proofstate_local(proofstate_graph))
                num_global_proofstates = dataset.reduce(0, lambda result, proofstate_graph: result + self._count_proofstate_global(proofstate_graph))

                self._stats[name] = self._basic_stats(dataset)
                self._stats[name].update({
                    'num_arguments': int(num_arguments),
                    'num_local_arguments': int(num_local_arguments),
                    'num_global_arguments': int(num_global_arguments),
                    'num_local_proofstates': int(num_local_proofstates),
                    'num_global_proofstates': int(num_global_proofstates)
                })

            num_definitions = definition_dataset.reduce(0, lambda result, definition_graph: result + self._count_definitions(definition_graph))
            self._stats['definitions'] = self._basic_stats(definition_dataset)
            self._stats['definitions'].update({'num_definitions': int(num_definitions)})
        return self._stats

    def train_proofstates_steps_per_epoch(self, batch_size: int) -> int:
        """
        Return the number of train steps in an epoch, for the given file size.
        """
        return ceil(self.stats().get('train_proofstates').get('num_graphs')/batch_size)

    def valid_proofstates_steps_per_epoch(self, batch_size: int) -> int:
        """
        Return the number of validation steps in an epoch, for the given file size.
        """
        return ceil(self.stats().get('valid_proofstates').get('num_graphs')/batch_size)

    @staticmethod
    def _symmetrize(graph_tensor: tfgnn.GraphTensor,
                    edge_label_num: int,
                    symmetric_edges: bool = False
                    ) -> tfgnn.GraphTensor:
        """
        Duplicates the edges in a graph tensor to make them go in both directions.
        Optionally forces both edges to have the same label.

        @param graph_tensor: the input graph
        @param edge_label_num: the total number of edge labels
        @param symmetric_edges: set to true in order to have forward and backward edges with the same labels
        @return: the symmetrized graph tensor
        """
        sources = graph_tensor.edge_sets['edge'].adjacency.source
        targets = graph_tensor.edge_sets['edge'].adjacency.target
        edge_labels = graph_tensor.edge_sets['edge']['edge_label']

        new_sources = tf.concat([sources, targets], axis=-1)
        new_targets = tf.concat([targets, sources], axis=-1)
        if symmetric_edges:
            new_edge_labels = tf.concat([edge_labels, edge_labels], axis=-1)
        else:
            new_edge_labels = tf.concat([edge_labels, edge_labels + edge_label_num], axis=-1)

        adjacency = tfgnn.Adjacency.from_indices(source=('node', new_sources),
                                                 target=('node', new_targets))

        edge_set = tfgnn.EdgeSet.from_fields(features={'edge_label': new_edge_labels},
                                             sizes=graph_tensor.edge_sets['edge'].sizes * 2,
                                             adjacency=adjacency)

        return tfgnn.GraphTensor.from_pieces(context=graph_tensor.context,
                                             node_sets=graph_tensor.node_sets,
                                             edge_sets={'edge': edge_set})

    @staticmethod
    def _add_self_edges(graph_tensor: tfgnn.GraphTensor,
                        edge_label_num: int,
                        ) -> tfgnn.GraphTensor:
        """
        Creates a self-edge for each node in the graph, assigning it a new edge label.
        This function should be used *after* any calls _symmetrize_graph_tensor, never before.

        @param graph_tensor: the input graph
        @param edge_label_num: the total number of edge labels
        @return: a graph tensor with one additional self-edge per node
        """
        num_nodes = graph_tensor.node_sets['node'].sizes[0]
        sources = graph_tensor.edge_sets['edge'].adjacency.source
        targets = graph_tensor.edge_sets['edge'].adjacency.target
        edge_labels = graph_tensor.edge_sets['edge']['edge_label']

        node_ids = tf.range(num_nodes)
        new_sources = tf.concat([sources, node_ids], axis=-1)
        new_targets = tf.concat([targets, node_ids], axis=-1)
        new_edge_labels = tf.concat([edge_labels, edge_label_num * tf.ones(shape=num_nodes, dtype=tf.int64)], axis=-1)

        adjacency = tfgnn.Adjacency.from_indices(source=('node', new_sources),
                                                 target=('node', new_targets))

        edge_set = tfgnn.EdgeSet.from_fields(features={'edge_label': new_edge_labels},
                                             sizes=graph_tensor.edge_sets['edge'].sizes + num_nodes,
                                             adjacency=adjacency)

        return tfgnn.GraphTensor.from_pieces(context=graph_tensor.context,
                                             node_sets=graph_tensor.node_sets,
                                             edge_sets={'edge': edge_set})

    def _preprocess(self, dataset: tf.data.Dataset, shuffle: bool = True) -> tf.data.Dataset:
        """
        @param dataset: the dataset we want to prepare
        @param shuffle: whether to shuffle the data or leave it as is
        @return: a tf.data.Dataset object with symmetrization and self-edges added according to the dataset config
        """
        # applying symmetrization
        edge_label_num = self._graph_constants.edge_label_num
        if self.symmetrization == UNDIRECTED:
            dataset = dataset.map(lambda graph_tensor: self._symmetrize(graph_tensor, edge_label_num, True),
                                  num_parallel_calls=tf.data.AUTOTUNE)
        elif self.symmetrization == BIDIRECTIONAL:
            dataset = dataset.map(lambda graph_tensor: self._symmetrize(graph_tensor, edge_label_num, False),
                                  num_parallel_calls=tf.data.AUTOTUNE)
            edge_label_num *= 2

        # introducing self edges
        if self.add_self_edges:
            dataset = dataset.map(lambda graph_tensor: self._add_self_edges(graph_tensor, edge_label_num),
                                  num_parallel_calls=tf.data.AUTOTUNE)

        # shuffling
        if shuffle:
            dataset = dataset.shuffle(self.SHUFFLE_BUFFER_SIZE)

        # applying options
        dataset = dataset.with_options(self.options)

        return dataset

    @staticmethod
    def _count_graphs(graph_tensor: tfgnn.GraphTensor) -> tf.Tensor:
        """
        Counts the number of graphs in a batched GraphTensor.
        """
        return graph_tensor.total_num_components

    @staticmethod
    def _count_nodes(graph_tensor: tfgnn.GraphTensor) -> tf.Tensor:
        """
        Count the number of nodes in a batched GraphTensor.
        """
        return tf.reduce_sum(graph_tensor.node_sets['node'].sizes)

    @staticmethod
    def _min_nodes(graph_tensor: tfgnn.GraphTensor) -> tf.Tensor:
        """
        Count the minimum number of nodes in a batched GraphTensor.
        """
        return tf.reduce_min(graph_tensor.node_sets['node'].sizes)

    @staticmethod
    def _max_nodes(graph_tensor: tfgnn.GraphTensor) -> tf.Tensor:
        """
        Count the maximum number of nodes in a batched GraphTensor.
        """
        return tf.reduce_max(graph_tensor.node_sets['node'].sizes)

    @staticmethod
    def _count_edges(graph_tensor: tfgnn.GraphTensor) -> tf.Tensor:
        """
        Count the number of edges in a batched GraphTensor.
        """
        return tf.reduce_sum(graph_tensor.edge_sets['edge'].sizes)

    @staticmethod
    def _min_edges(graph_tensor: tfgnn.GraphTensor) -> tf.Tensor:
        """
        Count the minimum number of edges in a batched GraphTensor.
        """
        return tf.reduce_min(graph_tensor.edge_sets['edge'].sizes)

    @staticmethod
    def _max_edges(graph_tensor: tfgnn.GraphTensor) -> tf.Tensor:
        """
        Count the maximum number of edges in a batched GraphTensor.
        """
        return tf.reduce_max(graph_tensor.edge_sets['edge'].sizes)

    @classmethod
    def _basic_stats(cls, dataset: tf.data.Dataset) -> Dict[str, Any]:
        """
        Gather basic statistics about a graph dataset (applicable to proof-state and definition graphs).
        """
        num_graphs = dataset.reduce(0, lambda result, graph_tensor: result + cls._count_graphs(graph_tensor))
        num_nodes = dataset.reduce(0, lambda result, graph_tensor: result + cls._count_nodes(graph_tensor))
        min_num_nodes = dataset.reduce(int(1e9), lambda result, graph_tensor: tf.math.minimum(result, cls._min_nodes(graph_tensor)))
        max_num_nodes = dataset.reduce(0, lambda result, graph_tensor: tf.math.maximum(result, cls._max_nodes(graph_tensor)))
        num_edges = dataset.reduce(0, lambda result, graph_tensor: result + cls._count_edges(graph_tensor))
        min_num_edges = dataset.reduce(int(1e9), lambda result, graph_tensor: tf.math.minimum(result, cls._min_edges(graph_tensor)))
        max_num_edges = dataset.reduce(0, lambda result, graph_tensor: tf.math.maximum(result, cls._max_edges(graph_tensor)))
        return {
            'num_graphs': int(num_graphs),
            'num_nodes': int(num_nodes),
            'min_num_nodes': int(min_num_nodes),
            'max_num_nodes': int(max_num_nodes),
            'num_edges': int(num_edges),
            'min_num_edges': int(min_num_edges),
            'max_num_edges': int(max_num_edges),
            'mean_num_nodes': float(num_nodes / num_graphs),
            'mean_num_edges': float(num_edges / num_graphs)
        }

    @staticmethod
    def _count_proofstate_arguments(proofstate_graph: tfgnn.GraphTensor) -> tf.Tensor:
        """
        Counts the number of arguments in a batched GraphTensor of proof-states.
        """
        return tf.shape(proofstate_graph.context['local_arguments'].flat_values)[0]

    @staticmethod
    def _count_proofstate_local_arguments(proofstate_graph: tfgnn.GraphTensor) -> tf.Tensor:
        """
        Counts the number of local arguments which are not `None` in a batched GraphTensor of proof-states.
        """
        return tf.reduce_sum(tf.where(proofstate_graph.context['local_arguments'].flat_values!=-1, 1, 0))

    @staticmethod
    def _count_proofstate_global_arguments(proofstate_graph: tfgnn.GraphTensor) -> tf.Tensor:
        """
        Counts the number of arguments (local or global) which are not `None` in a batched GraphTensor of proof-states.
        """
        argument_ids = tf.stack([proofstate_graph.context['local_arguments'].flat_values,
                                 proofstate_graph.context['global_arguments'].flat_values], axis=-1)
        return tf.reduce_sum(tf.where(tf.reduce_max(argument_ids, axis=-1)!=-1, 1, 0))

    @staticmethod
    def _count_proofstate_local(proofstate_graph: tfgnn.GraphTensor) -> tf.Tensor:
        """
        Counts the number of proof-states without any `None` local arguments in a batched GraphTensor of proof-states.
        """
        return tf.reduce_sum(tf.cast(tf.reduce_min(proofstate_graph.context['local_arguments'], axis=-1) > -1, dtype=tf.int32))

    @staticmethod
    def _count_proofstate_global(proofstate_graph: tfgnn.GraphTensor) -> tf.Tensor:
        """
        Counts the number of proof-states without any `None` arguments (local or global) in a batched GraphTensor of proof-states.
        """
        global_plus_local = proofstate_graph.context['global_arguments'] + proofstate_graph.context['local_arguments']
        return tf.reduce_sum(tf.cast(tf.reduce_min(global_plus_local, axis = -1).flat_values > -2, dtype=tf.int32))

    @staticmethod
    def _count_definitions(definition_graph: tfgnn.GraphTensor) -> tf.Tensor:
        """
        Counts the number of node labels defined in a batched GraphTensor of definitions.
        """
        return tf.reduce_sum(tf.cast(definition_graph.context['num_definitions'], dtype=tf.int32))

    def _train_tfrecord_filepath(self, tfrecord_prefix: Path) -> Path:
        """
        Returns the filepath for the train proof-states TFRecord file with prefix `tfrecord_prefix`.
        """
        return tfrecord_prefix.with_stem(f'{tfrecord_prefix.stem}-train-{self.split_random_seed}-{self.max_subgraph_size}').with_suffix('.tfrecord')

    def _valid_tfrecord_filepath(self, tfrecord_prefix: Path) -> Path:
        """
        Returns the filepath for the validation proof-states TFRecord file with prefix `tfrecord_prefix`.
        """
        return tfrecord_prefix.with_stem(f'{tfrecord_prefix.stem}-valid-{self.split_random_seed}-{self.max_subgraph_size}').with_suffix('.tfrecord')

    def _definition_tfrecord_filepath(self, tfrecord_prefix: Path) -> Path:
        """
        Returns the filepath for the definition TFRecord file with prefix `tfrecord_prefix`.
        """
        return tfrecord_prefix.with_stem(f'{tfrecord_prefix.stem}-definition-{self.max_subgraph_size}').with_suffix('.tfrecord')

    @staticmethod
    def _graph_constants_filepath(tfrecord_prefix: Path) -> Path:
        """
        Returns the filepath for the graph constants YAML file with prefix `tfrecord_prefix`.
        """
        return tfrecord_prefix.with_stem(f'{tfrecord_prefix.stem}-constants').with_suffix('.yml')


class TFRecordDataset(Dataset):
    """
    Subclass for TF-GNN datasets which are read from TFRecord files (no GraphTensor construction here,
    so this is presumably more efficient than using `DataLoaderDataset`).
    """
    def __init__(self, tfrecord_prefix: Path, **kwargs):
        """
        @param tfrecord_prefix: the prefix for the .tfrecord files containing the data
        @param kwargs: additional keyword arguments are passed on to the parent class
        """
        super().__init__(**kwargs)
        self.tfrecord_prefix = tfrecord_prefix

        graph_constants_filepath = self._graph_constants_filepath(tfrecord_prefix)
        if not graph_constants_filepath.exists():
            raise FileNotFoundError(f'{graph_constants_filepath} does not exist')

        with graph_constants_filepath.open('r') as yml_file:
            self._graph_constants = GraphConstants(**yaml.load(yml_file, Loader=yaml.UnsafeLoader))

    @classmethod
    def from_yaml_config(cls, tfrecord_prefix: Path, yaml_filepath: Path) -> "TFRecordDataset":
        """
        Create a TFRecordDataset from a YAML configuration file

        @param tfrecord_prefix: the prefix for the .tfrecord files containing the data
        @param yaml_filepath: the filepath to the YAML file containing the
        @return: a TFRecordDataset object
        """
        with yaml_filepath.open() as yaml_file:
            dataset_config = yaml.load(yaml_file, Loader=yaml.SafeLoader)
        return cls(tfrecord_prefix=tfrecord_prefix, **dataset_config)

    @classmethod
    def _tfdataset_from_tfrecord(cls, tfrecord_filepath: Path, graph_spec: tfgnn.GraphTensorSpec) -> tf.data.Dataset:
        """
        Create a TFDataset from a TFRecord file.

        @param tfrecord_filepath: the path to the .tfrecord file containing the data
        @param graph_spec: the graph spec for the graphs contained in the dataset
        @return: a tf.data.Dataset containing all the graphs
        """
        # get the data from the TFRecord
        dataset = tf.data.TFRecordDataset(filenames=[str(tfrecord_filepath.absolute())])

        # parse it into GraphTensor objects
        dataset = dataset.map(lambda graph_tensor: tfgnn.parse_single_example(graph_spec, graph_tensor),
                              num_parallel_calls=tf.data.AUTOTUNE)

        return dataset

    def _train_proofstates(self) -> tf.data.Dataset:
        train_tfrecord_filepath = self._train_tfrecord_filepath(self.tfrecord_prefix)
        if not train_tfrecord_filepath.exists():
            raise FileNotFoundError(f'{train_tfrecord_filepath} does not exist')
        return self._tfdataset_from_tfrecord(train_tfrecord_filepath, graph_spec=proofstate_graph_spec)

    def _valid_proofstates(self) -> tf.data.Dataset:
        valid_tfrecord_filepath = self._valid_tfrecord_filepath(self.tfrecord_prefix)
        if not valid_tfrecord_filepath.exists():
            raise FileNotFoundError(f'{valid_tfrecord_filepath} does not exist')
        return self._tfdataset_from_tfrecord(valid_tfrecord_filepath, graph_spec=proofstate_graph_spec)

    def _definitions(self) -> tf.data.Dataset:
        definition_tfrecord_filepath = self._definition_tfrecord_filepath(self.tfrecord_prefix)
        if not definition_tfrecord_filepath.exists():
            raise FileNotFoundError(f'{definition_tfrecord_filepath} does not exist')
        return self._tfdataset_from_tfrecord(definition_tfrecord_filepath, graph_spec=definition_graph_spec)


class DataLoaderDataset(Dataset):
    """
    Subclass for TF-GNN datasets which are obtained directly from the loader (this is presumable slower
    than using pre-processed `TFRecordDataset`).
    """

    # tf.TensorSpec for the data coming from the loader
    node_labels_spec = tf.TensorSpec(shape=(None,), dtype=tf.int64, name='node_labels')
    sources_spec = tf.TensorSpec(shape=(None,), dtype=tf.int32, name='sources')
    targets_spec = tf.TensorSpec(shape=(None,), dtype=tf.int32, name='targets')
    edge_labels_spec = tf.TensorSpec(shape=(None,), dtype=tf.int64, name='edge_labels')
    root_spec = tf.TensorSpec(shape=(), dtype=tf.int64, name='root')
    context_node_ids_spec = tf.TensorSpec(shape=(None,), dtype=tf.int64, name='context_node_ids')
    state_spec = (node_labels_spec, sources_spec, targets_spec, edge_labels_spec, root_spec, context_node_ids_spec)

    tactic_id_spec = tf.TensorSpec(shape=(), dtype=tf.int64, name='tactic_id')
    arguments_array_spec = tf.TensorSpec(shape=(None, 2), dtype=tf.int64, name='arguments_array')
    action_spec = (tactic_id_spec, arguments_array_spec)

    graph_id_spec = tf.TensorSpec(shape=(), dtype=tf.int64, name='graph_id')

    num_definitions_spec = tf.TensorSpec(shape=(), dtype=tf.int64, name='num_definitions')

    proofstate_data_spec = (state_spec, action_spec, graph_id_spec)
    definition_data_spec = (node_labels_spec, sources_spec, targets_spec, edge_labels_spec, num_definitions_spec)

    def __init__(self, data_dir: Path, **kwargs):
        """
        @param data_dir: the directory containing the data
        @param kwargs: additional keyword arguments are passed on to the parent class
        """
        super().__init__(**kwargs)
        self.data_server = DataServer(data_dir=data_dir,
                                      work_dir=Path('.'),
                                      split_random_seed=self.split_random_seed,
                                      max_subgraph_size=self.max_subgraph_size,
                                      restrict_to_spine=False)

        self._graph_constants = self.data_server.graph_constants()

    @classmethod
    def from_yaml_config(cls, data_dir: Path, yaml_filepath: Path) -> "DataLoaderDataset":
        """
        Create a DataLoaderDataset from a YAML configuration file

        @param data_dir: the directory containing the data
        @param yaml_filepath: the filepath to the YAML file containing the
        @return: a DataLoaderDataset object
        """
        with yaml_filepath.open() as yaml_file:
            dataset_config = yaml.load(yaml_file, Loader=yaml.SafeLoader)
        return cls(data_dir=data_dir, **dataset_config)

    @staticmethod
    def _make_bare_graph_tensor(node_labels: tf.Tensor,
                                sources: tf.Tensor,
                                targets: tf.Tensor,
                                edge_labels: tf.Tensor
                                ) -> tfgnn.GraphTensor:
        """
        Converts the data loader's graph representation into a TF-GNN compatible GraphTensor.

        @param node_labels: tf.Tensor of node labels (dtype=tf.int64)
        @param sources: tf.Tensor of edge sources (dtype=tf.int32)
        @param targets: tf.Tensor of edge targets (dtype=tf.int32)
        @param edge_labels: tf.Tensor of edge labels (dtype=tf.int64)
        @return: a GraphTensor object that is compatible with the `bare_graph_spec` in `graph_schema.py`
        """
        node_set = tfgnn.NodeSet.from_fields(features={'node_label': node_labels},
                                             sizes=tf.shape(node_labels))

        adjacency = tfgnn.Adjacency.from_indices(source=('node', sources),
                                                 target=('node', targets))

        edge_set = tfgnn.EdgeSet.from_fields(features={'edge_label': edge_labels},
                                             sizes=tf.shape(edge_labels),
                                             adjacency=adjacency)

        return tfgnn.GraphTensor.from_pieces(node_sets={'node': node_set}, edge_sets={'edge': edge_set})

    @staticmethod
    def _action_to_arguments(action: Tuple, local_context_length: tf.Tensor) -> Tuple[int, tf.Tensor, tf.Tensor]:
        (tactic_id, arguments_array) = action
        is_global_argument, argument_ids = tf.unstack(arguments_array, axis=1)

        # there can still be local arguments that are None
        is_valid_local_argument = tf.where(is_global_argument == 0, argument_ids, int(1e9)) < local_context_length
        local_arguments = tf.where(is_valid_local_argument, argument_ids, -1)

        # global arguments go from 0 to node_label_num-base_node_label_num
        global_arguments = tf.where(is_global_argument == 1, argument_ids, -1)

        return tactic_id, local_arguments, global_arguments

    @classmethod
    def _make_proofstate_graph_tensor(cls, state: Tuple, action: Tuple, graph_id: tf.Tensor) -> tfgnn.GraphTensor:
        """
        Converts the data loader's proof-state representation into a TF-GNN compatible GraphTensor.

        @param state: the tuple containing tf.Tensor objects for the graph structure
        @param action: the tuple containing tf.Tensor objects for the tactic and arguments
        @param graph_id: the id of the graph
        @return: a GraphTensor object that is compatible with the `proofstate_graph_spec` in `graph_schema.py`
        """
<<<<<<< HEAD
        (node_labels, sources, targets, edge_labels, root, context_node_ids) = state
=======
        (state, action, graph_id) = proofstate_data
        loader_graph, root, context_node_ids = state
        node_labels, sources, targets, edge_labels = graph_as("tf_gnn", loader_graph)

        # deprecate:
        # (node_labels, sources, targets, edge_labels, root, context_node_ids) = state

        # code review: why root is not used // Vasily?

>>>>>>> ad005bc7

        bare_graph_tensor = cls._make_bare_graph_tensor(node_labels, sources, targets, edge_labels)

        local_context_length = tf.shape(context_node_ids, out_type=tf.int64)[0]
        tactic_id, local_arguments, global_arguments = cls._action_to_arguments(action, local_context_length)

        context = tfgnn.Context.from_fields(features={
            'tactic': tf.expand_dims(tactic_id, axis=0),
            'context_node_ids': tf.RaggedTensor.from_tensor(tensor=tf.expand_dims(context_node_ids, axis=0),
                                                            row_splits_dtype=tf.int32),
            'local_arguments': tf.RaggedTensor.from_tensor(tensor=tf.expand_dims(local_arguments, axis=0),
                                                           row_splits_dtype=tf.int32),
            'global_arguments': tf.RaggedTensor.from_tensor(tensor=tf.expand_dims(global_arguments, axis=0),
                                                            row_splits_dtype=tf.int32)
        })

        return tfgnn.GraphTensor.from_pieces(node_sets=bare_graph_tensor.node_sets,
                                             edge_sets=bare_graph_tensor.edge_sets,
                                             context=context)

    @classmethod
    def _make_definition_graph_tensor(cls,
                                      node_labels: tf.Tensor,
                                      sources: tf.Tensor,
                                      targets: tf.Tensor,
                                      edge_labels: tf.Tensor,
                                      num_definitions: tf.Tensor
                                      ) -> tfgnn.GraphTensor:
        """
        Converts the data loader's definition cluster representation into a TF-GNN compatible GraphTensor.

        @param node_labels: tf.Tensor of node labels (dtype=tf.int64)
        @param sources: tf.Tensor of edge sources (dtype=tf.int32)
        @param targets: tf.Tensor of edge targets (dtype=tf.int32)
        @param edge_labels: tf.Tensor of edge labels (dtype=tf.int64)
        @param num_definitions: tf.Tensor for the number of labels being defined (dtype=tf.int64)
        @return: a GraphTensor object that is compatible with the `definition_graph_spec` in `graph_schema.py`
        """
<<<<<<< HEAD
=======
        loader_graph, num_definitions = definition_data
        node_labels, sources, targets, edge_labels = graph_as("tf_gnn", loader_graph)
        # node_labels, sources, targets, edge_labels, num_definitions = definition_data   # deprecated, please remove

>>>>>>> ad005bc7
        bare_graph_tensor = cls._make_bare_graph_tensor(node_labels, sources, targets, edge_labels)

        context = tfgnn.Context.from_fields(features={'num_definitions': tf.expand_dims(num_definitions, axis=0)})

        return tfgnn.GraphTensor.from_pieces(node_sets=bare_graph_tensor.node_sets,
                                             edge_sets=bare_graph_tensor.edge_sets,
                                             context=context)

    def _train_proofstates(self) -> tf.data.Dataset:
        dataset = tf.data.Dataset.from_generator(lambda: self.data_server.data_train(tf_gnn=True),
                                                 output_signature=self.proofstate_data_spec)
        return dataset.map(self._make_proofstate_graph_tensor, num_parallel_calls=tf.data.AUTOTUNE)

    def _valid_proofstates(self) -> tf.data.Dataset:
        dataset = tf.data.Dataset.from_generator(lambda: self.data_server.data_valid(tf_gnn=True),
                                                 output_signature=self.proofstate_data_spec)
        return dataset.map(self._make_proofstate_graph_tensor, num_parallel_calls=tf.data.AUTOTUNE)

    def _definitions(self) -> tf.data.Dataset:
        dataset = tf.data.Dataset.from_generator(lambda: self.data_server.def_cluster_subgraphs(tf_gnn=True),
                                                 output_signature=self.definition_data_spec)
        return dataset.map(self._make_definition_graph_tensor, num_parallel_calls=tf.data.AUTOTUNE)


def main():
    parser = argparse.ArgumentParser(description="Create TFRecord datasets from the capnp data loader")
    parser.add_argument("--data-dir", metavar="DIRECTORY", type=Path, required=True,
                        help="Location of the capnp dataset")
    parser.add_argument("--tfrecord-prefix", metavar="TFRECORD_PREFIX", type=Path, required=True,
                        help="Prefix for the .tfrecord and .yml files to generate")
    parser.add_argument("--dataset-config", metavar="DATASET_YAML", type=Path, required=True,
                        help="YAML file with the configuration for the dataset")
    args = parser.parse_args()

    # check inputs
    if not args.data_dir.is_dir():
        parser.error(f'--data-dir {args.data_dir} must be an existing directory')
    if not args.dataset_config.is_file():
        parser.error(f'--dataset-config {args.dataset_config} must be an existing file')
    if args.tfrecord_prefix.stem is None:
        parser.error(f'--tfrecord-prefix {args.tfrecord_prefix} must have a filename prefix')

    # create dataset
    dataset = DataLoaderDataset.from_yaml_config(data_dir=args.data_dir, yaml_filepath=args.dataset_config)

    # check we don't overwrite existing files
    train_tfrecord_filepath = dataset._train_tfrecord_filepath(tfrecord_prefix=args.tfrecord_prefix)
    if train_tfrecord_filepath.exists():
        parser.error(f'{train_tfrecord_filepath} already exists')

    valid_tfrecord_filepath = dataset._valid_tfrecord_filepath(tfrecord_prefix=args.tfrecord_prefix)
    if valid_tfrecord_filepath.exists():
        parser.error(f'{valid_tfrecord_filepath} already exists')

    definition_tfrecord_filepath = dataset._definition_tfrecord_filepath(tfrecord_prefix=args.tfrecord_prefix)
    if definition_tfrecord_filepath.exists():
        parser.error(f'{definition_tfrecord_filepath} already exists')

    graph_constants_filepath = dataset._graph_constants_filepath(tfrecord_prefix=args.tfrecord_prefix)
    if graph_constants_filepath.exists():
        parser.error(f'{graph_constants_filepath} already exists')

    # dump datasets to .tfrecord files
    dataset.dump(tfrecord_prefix=args.tfrecord_prefix)


if __name__ == "__main__":
    main()<|MERGE_RESOLUTION|>--- conflicted
+++ resolved
@@ -1,4 +1,4 @@
-from typing import Tuple, Dict, Iterable, Optional, Any, Callable
+from typing import Tuple, Dict, Optional, Any, Callable
 
 import argparse
 import yaml
@@ -484,12 +484,14 @@
 
     # tf.TensorSpec for the data coming from the loader
     node_labels_spec = tf.TensorSpec(shape=(None,), dtype=tf.int64, name='node_labels')
-    sources_spec = tf.TensorSpec(shape=(None,), dtype=tf.int32, name='sources')
-    targets_spec = tf.TensorSpec(shape=(None,), dtype=tf.int32, name='targets')
+    edges_spec = tf.TensorSpec(shape=(None,2), dtype=tf.int32, name='edges')
     edge_labels_spec = tf.TensorSpec(shape=(None,), dtype=tf.int64, name='edge_labels')
+    edges_offset_spec = tf.TensorSpec(shape=(None,), dtype=tf.int32, name='edges_offset')
+    loader_graph_spec = (node_labels_spec, edges_spec, edge_labels_spec, edges_offset_spec)
+
     root_spec = tf.TensorSpec(shape=(), dtype=tf.int64, name='root')
     context_node_ids_spec = tf.TensorSpec(shape=(None,), dtype=tf.int64, name='context_node_ids')
-    state_spec = (node_labels_spec, sources_spec, targets_spec, edge_labels_spec, root_spec, context_node_ids_spec)
+    state_spec = (loader_graph_spec, root_spec, context_node_ids_spec)
 
     tactic_id_spec = tf.TensorSpec(shape=(), dtype=tf.int64, name='tactic_id')
     arguments_array_spec = tf.TensorSpec(shape=(None, 2), dtype=tf.int64, name='arguments_array')
@@ -500,7 +502,7 @@
     num_definitions_spec = tf.TensorSpec(shape=(), dtype=tf.int64, name='num_definitions')
 
     proofstate_data_spec = (state_spec, action_spec, graph_id_spec)
-    definition_data_spec = (node_labels_spec, sources_spec, targets_spec, edge_labels_spec, num_definitions_spec)
+    definition_data_spec = (loader_graph_spec, num_definitions_spec)
 
     def __init__(self, data_dir: Path, **kwargs):
         """
@@ -580,19 +582,8 @@
         @param graph_id: the id of the graph
         @return: a GraphTensor object that is compatible with the `proofstate_graph_spec` in `graph_schema.py`
         """
-<<<<<<< HEAD
-        (node_labels, sources, targets, edge_labels, root, context_node_ids) = state
-=======
-        (state, action, graph_id) = proofstate_data
         loader_graph, root, context_node_ids = state
         node_labels, sources, targets, edge_labels = graph_as("tf_gnn", loader_graph)
-
-        # deprecate:
-        # (node_labels, sources, targets, edge_labels, root, context_node_ids) = state
-
-        # code review: why root is not used // Vasily?
-
->>>>>>> ad005bc7
 
         bare_graph_tensor = cls._make_bare_graph_tensor(node_labels, sources, targets, edge_labels)
 
@@ -615,29 +606,18 @@
 
     @classmethod
     def _make_definition_graph_tensor(cls,
-                                      node_labels: tf.Tensor,
-                                      sources: tf.Tensor,
-                                      targets: tf.Tensor,
-                                      edge_labels: tf.Tensor,
+                                      loader_graph: Tuple,
                                       num_definitions: tf.Tensor
                                       ) -> tfgnn.GraphTensor:
         """
         Converts the data loader's definition cluster representation into a TF-GNN compatible GraphTensor.
 
-        @param node_labels: tf.Tensor of node labels (dtype=tf.int64)
-        @param sources: tf.Tensor of edge sources (dtype=tf.int32)
-        @param targets: tf.Tensor of edge targets (dtype=tf.int32)
-        @param edge_labels: tf.Tensor of edge labels (dtype=tf.int64)
+        @param loader_graph: Tuple of tf.Tensor objects encoding the graph in the loader's format
         @param num_definitions: tf.Tensor for the number of labels being defined (dtype=tf.int64)
         @return: a GraphTensor object that is compatible with the `definition_graph_spec` in `graph_schema.py`
         """
-<<<<<<< HEAD
-=======
-        loader_graph, num_definitions = definition_data
         node_labels, sources, targets, edge_labels = graph_as("tf_gnn", loader_graph)
-        # node_labels, sources, targets, edge_labels, num_definitions = definition_data   # deprecated, please remove
-
->>>>>>> ad005bc7
+
         bare_graph_tensor = cls._make_bare_graph_tensor(node_labels, sources, targets, edge_labels)
 
         context = tfgnn.Context.from_fields(features={'num_definitions': tf.expand_dims(num_definitions, axis=0)})
@@ -647,17 +627,17 @@
                                              context=context)
 
     def _train_proofstates(self) -> tf.data.Dataset:
-        dataset = tf.data.Dataset.from_generator(lambda: self.data_server.data_train(tf_gnn=True),
+        dataset = tf.data.Dataset.from_generator(lambda: self.data_server.data_train(),
                                                  output_signature=self.proofstate_data_spec)
         return dataset.map(self._make_proofstate_graph_tensor, num_parallel_calls=tf.data.AUTOTUNE)
 
     def _valid_proofstates(self) -> tf.data.Dataset:
-        dataset = tf.data.Dataset.from_generator(lambda: self.data_server.data_valid(tf_gnn=True),
+        dataset = tf.data.Dataset.from_generator(lambda: self.data_server.data_valid(),
                                                  output_signature=self.proofstate_data_spec)
         return dataset.map(self._make_proofstate_graph_tensor, num_parallel_calls=tf.data.AUTOTUNE)
 
     def _definitions(self) -> tf.data.Dataset:
-        dataset = tf.data.Dataset.from_generator(lambda: self.data_server.def_cluster_subgraphs(tf_gnn=True),
+        dataset = tf.data.Dataset.from_generator(lambda: self.data_server.def_cluster_subgraphs(),
                                                  output_signature=self.definition_data_spec)
         return dataset.map(self._make_definition_graph_tensor, num_parallel_calls=tf.data.AUTOTUNE)
 
