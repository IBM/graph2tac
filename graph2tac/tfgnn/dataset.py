--- conflicted
+++ resolved
@@ -567,12 +567,8 @@
 
     name_spec = tf.TensorSpec(shape=(), dtype=tf.string, name='name')
     step_spec = tf.TensorSpec(shape=(), dtype=tf.int64, name='step')
-<<<<<<< HEAD
-    proofstate_info_spec = (name_spec, step_spec)
-=======
     faithful_spec = tf.TensorSpec(shape=(), dtype=tf.int64, name='faithful')
     proofstate_info_spec = (name_spec, step_spec, faithful_spec)
->>>>>>> afe158fa
 
     state_spec = (loader_graph_spec, root_spec, context_node_ids_spec, proofstate_info_spec)
 
@@ -678,11 +674,7 @@
         """
         loader_graph, root, context_node_ids, proofstate_info = state
         node_labels, sources, targets, edge_labels = graph_as("tf_gnn", loader_graph)
-<<<<<<< HEAD
-        proofstate_name, proofstate_step = proofstate_info
-=======
         proofstate_name, proofstate_step, proofstate_faithful = proofstate_info
->>>>>>> afe158fa
 
         bare_graph_tensor = cls._make_bare_graph_tensor(node_labels, sources, targets, edge_labels)
 
@@ -699,12 +691,8 @@
                                                             row_splits_dtype=tf.int32),
             'graph_id': tf.expand_dims(graph_id, axis=0),
             'name': tf.expand_dims(proofstate_name, axis=0),
-<<<<<<< HEAD
-            'step': tf.expand_dims(proofstate_step, axis=0)
-=======
             'step': tf.expand_dims(proofstate_step, axis=0),
             'faithful': tf.expand_dims(proofstate_faithful, axis=0)
->>>>>>> afe158fa
         })
 
         return tfgnn.GraphTensor.from_pieces(node_sets=bare_graph_tensor.node_sets,
