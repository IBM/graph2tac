import tensorflow as tf
import tensorflow_gnn as tfgnn

_bare_node_schema = """
node_sets {
  key: "node"
  value {
    description: "A node in the bare graph."

    features {
      key: "node_label"
      value: {
        description: "[DATA] The id of the node label."
        dtype: DT_INT64
      }
    }
  }
}
"""

_bare_edge_schema = """
edge_sets {
  key: "edge"
  value {
    description: "An edge between nodes in the bare graph."
    source: "node"
    target: "node"

    features {
      key: "edge_label"
      value: {
        description: "[DATA] The id of the edge label."
        dtype: DT_INT64
      }
    }
  }
}
"""

_proofstate_context_schema = """
context {
  features {
    key: "context_node_ids"
    value: {
      description: "[DATA] The ids of the nodes in the local context."
      dtype: DT_INT64
      shape { dim { size: -1 } }
    }
  }

  features {
    key: "tactic"
    value: {
      description: "[LABEL] The id of the tactic we are trying to predict."
      dtype: DT_INT64
    }
  }

  features {
    key: "local_arguments"
    value: {
      description: "[LABEL] The local arguments we are trying to predict (or -1 for global/None)."
      dtype: DT_INT64
      shape { dim { size: -1 } }
    }
  }

  features {
    key: "global_arguments"
    value: {
      description: "[LABEL] The global arguments we are trying to predict (or -1 for local/None)."
      dtype: DT_INT64
      shape { dim { size: -1 } }
    }
  }

  features {
    key: "graph_id"
    value: {
      description: "[METADATA] The id of the graph, as returned by the loader."
      dtype: DT_INT64
    }
  }

  features {
    key: "name"
    value: {
      description: "[METADATA] The name of the lemma this proofstate belongs to."
      dtype: DT_STRING
    }
  }

  features {
    key: "step"
    value: {
      description: "[METADATA] The step number in the lemma proof."
      dtype: DT_INT64
    }
  }
<<<<<<< HEAD
=======
  
  features {
    key: "faithful"
    value: {
      description: "[METADATA] 1 if the proofstate action is faithful (action_text == action_interm_text), 0 otherwise."
      dtype: DT_INT64
    }
  }
>>>>>>> afe158fa
}
"""

_definition_context_schema = """
context {
  features {
    key: "definition_names"
    value: {
      description: "[DATA] The names of the node labels being defined by this graph."
      dtype: DT_STRING
      shape { dim { size: -1 } }
    }
  }

  features {
    key: "num_definitions"
    value: {
      description: "[LABEL] The number of node labels defined by this graph."
      dtype: DT_INT64
    }
  }
}
"""

_hidden_node_schema = """
node_sets {
  key: "node"
  value {
    description: "A node in the hidden graph."

    features {
      key: "hidden_state"
      value: {
        description: "[HIDDEN_STATE] The hidden state of the node."
        dtype: DT_FLOAT
        shape { dim { size: -1 } }
      }
    }
  }
}
"""

_hidden_edge_schema = """
edge_sets {
  key: "edge"
  value {
    description: "An edge between nodes in the hidden graph."
    source: "node"
    target: "node"

    features {
      key: "edge_embedding"
      value: {
        description: "[HIDDEN_STATE] The edge embedding corresponding to the edge label."
        dtype: DT_FLOAT
        shape { dim { size: -1 } }
      }
    }
  }
}
"""

_hidden_context_schema = """
context {
  features {
    key: "hidden_state"
    value: {
      description: "[HIDDEN_STATE] The hidden state for the whole graph."
      dtype: DT_FLOAT
      shape { dim { size: -1 } }
    }
  }
}
"""

_bare_graph_schema = tfgnn.parse_schema(_bare_node_schema+_bare_edge_schema)
bare_graph_spec = tfgnn.create_graph_spec_from_schema_pb(_bare_graph_schema)

_proofstate_graph_schema = tfgnn.parse_schema(_bare_node_schema+_bare_edge_schema+_proofstate_context_schema)
proofstate_graph_spec = tfgnn.create_graph_spec_from_schema_pb(_proofstate_graph_schema)

_definition_graph_schema = tfgnn.parse_schema(_bare_node_schema+_bare_edge_schema+_definition_context_schema)
definition_graph_spec = tfgnn.create_graph_spec_from_schema_pb(_definition_graph_schema)

_hidden_graph_schema = tfgnn.parse_schema(_hidden_node_schema+_hidden_edge_schema+_hidden_context_schema)
hidden_graph_spec = tfgnn.create_graph_spec_from_schema_pb(_hidden_graph_schema)


def strip_graph(input_graph: tfgnn.GraphTensor) -> tfgnn.GraphTensor:
    return input_graph.replace_features(
        node_sets={'node': {'node_label': input_graph.node_sets['node'].features['node_label']}},
        edge_sets={'edge': {'edge_label': input_graph.edge_sets['edge'].features['edge_label']}},
        context={}
    )


def batch_graph_spec(graph_spec: tfgnn.GraphTensorSpec) -> tfgnn.GraphTensorSpec:
    return tf.data.Dataset.from_generator(lambda: iter([]), output_signature=graph_spec).batch(1).element_spec<|MERGE_RESOLUTION|>--- conflicted
+++ resolved
@@ -97,8 +97,6 @@
       dtype: DT_INT64
     }
   }
-<<<<<<< HEAD
-=======
   
   features {
     key: "faithful"
@@ -107,7 +105,6 @@
       dtype: DT_INT64
     }
   }
->>>>>>> afe158fa
 }
 """
 
