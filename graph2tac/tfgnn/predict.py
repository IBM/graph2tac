--- conflicted
+++ resolved
@@ -136,14 +136,10 @@
                  ):
         """
         @param log_dir: the directory for the checkpoint that is to be loaded (as passed to the Trainer class)
-        @param debug_dir: a directory where all api calls will be logged for debugging purposes
+        @param debug_dir: set to a directory to dump pickle files for every API call that is made
         @param checkpoint_number: the checkpoint number we want to load (use `None` for the latest checkpoint)
         @param exclude_tactics: a list of tactic names to exclude from all predictions
         @param numpy_output: set to True to return the predictions as a tuple of numpy arrays (for evaluation purposes)
-<<<<<<< HEAD
-        @param debug_dir: set to a directory to dump pickle files for every API call that is made
-=======
->>>>>>> 92f811bd
         """
         self.numpy_output = numpy_output
 
